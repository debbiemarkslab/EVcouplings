--- conflicted
+++ resolved
@@ -98,11 +98,7 @@
         # gotta round to account for this
         _singles = _singles.round(3)
         singles = singles.round(3)
-<<<<<<< HEAD
-        pd.testing.assert_frame_equal(singles, _singles, check_exact=False, rtol=1e-3)
-=======
         pd.testing.assert_frame_equal(singles, _singles, check_dtype=False, atol=1e-5)
->>>>>>> 5b3b3f08
 
     def test_split_mutants_single(self):
         """
@@ -232,11 +228,7 @@
             self.c0, self.singles, output_column="prediction_independent"
         )
 
-<<<<<<< HEAD
-        pd.testing.assert_frame_equal(self.singles, _singles, check_exact=False, rtol=1e-3)
-=======
         pd.testing.assert_frame_equal(self.singles, _singles, check_dtype=False, atol=1e-5)
->>>>>>> 5b3b3f08
 
     def test_predict_mutation_table_empty_segment(self):
         """
