import tarfile
import os
from evcouplings.management.dumper.ResultsDumperInterface import ResultsDumperInterface
from evcouplings.utils import valid_file
from shutil import copyfile, rmtree


# From https://docs.microsoft.com/en-us/azure/storage/blobs/storage-python-how-to-use-blob-storage
class LocalDumper(ResultsDumperInterface):

    def __init__(self, config):
        super(LocalDumper, self).__init__(config)

        self._management = self.config.get("management")
        assert self._management is not None, "You must pass a full config file with a management field"

        # IMPORTANT: fallback for old way things are done
        self._dumper = self._management.get("dumper", {
            "storage_location": self.config.get("prefix"),
            "operating_in_same_location": True
        })

        self._storage_location = self._dumper.get("storage_location")
        assert self._storage_location is not None, "Storage location must be defined to know " \
                                                   "where files should be stored locally. If no storage_location " \
                                                   "is defined, prefix must be defined."

        self._archive = self._management.get("archive")
        self.tracked_files = self._dumper.get("tracked_files")

    def write_tar(self):
        # if no output keys are requested, nothing to do
        if self._archive is None or len(self._archive) == 0:
            return

        if not os.path.exists(self._storage_location):
            os.makedirs(self._storage_location)

        tar_file = self._storage_location + ".tar.gz"

        # create archive
        with tarfile.open(tar_file, "w:gz") as tar:
            # add files based on keys one by one
            for k in self._archive:
                # skip missing keys or ones not defined
                if k not in self.config or self.config[k] is None:
                    continue

                # distinguish between files and lists of files
                if k.endswith("files"):
                    for f in self.config[k]:
                        if valid_file(f):
                            tar.add(f)
                else:
                    if valid_file(self.config[k]):
                        tar.add(self.config[k])

        return tar_file

    def tar_path(self):
        return self._storage_location + ".tar.gz"

    def download_tar(self):
        # In the case of a local dumper, this is a null operation
        return self.tar_path()

    def write_file(self, file_path):
        assert file_path is not None, "You must pass the location of a file"

        _, upload_name = os.path.split(file_path)

<<<<<<< HEAD
        final_path = os.path.join(self.storage_location, upload_name)

        copyfile(file_path, final_path)

        return final_path
=======
        copyfile(file_path, self._storage_location + upload_name)
>>>>>>> f0671b34

    def write_files(self):
        # TODO: Write each single file to blob in correct folder structure
        pass

    def clear(self):
        rmtree(self._storage_location, ignore_errors=True)

<|MERGE_RESOLUTION|>--- conflicted
+++ resolved
@@ -69,15 +69,11 @@
 
         _, upload_name = os.path.split(file_path)
 
-<<<<<<< HEAD
         final_path = os.path.join(self.storage_location, upload_name)
 
         copyfile(file_path, final_path)
 
         return final_path
-=======
-        copyfile(file_path, self._storage_location + upload_name)
->>>>>>> f0671b34
 
     def write_files(self):
         # TODO: Write each single file to blob in correct folder structure
