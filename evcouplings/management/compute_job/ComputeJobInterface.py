import abc


class ComputeJobInterface(object, metaclass=abc.ABCMeta):

    def __init__(self, config):
        """
        Initializer accepts global job config (non-flattened)
        :param config: complete job config
        """
        self.config = config

        pass

    @abc.abstractproperty
    def name(self):
        """
         #TODO: figure out this, apply for:

            "name": self.job_name,
            "job_group": "none",
            "status": self.status,
            "stage": self.stage,
            "created_at": None,
            "updated_at": None

        """
        pass

    @abc.abstractmethod
    def update_job_status(self, status=None, stage=None):
        """
        Updates the status and/or stage of the job. Status should be EStatus
        :param status: EStatus status. Default is None, which won't update it.
        :param stage: string representing compute stage (e.g.: align, compare,...). Default None, which won't update the field
        """
        raise NotImplementedError

    @abc.abstractmethod
    def get_jobs_from_group(self):
        """
        Get all compute jobs from job group.
        This implies that management.compute_job and management.job_group are defined.
        Returns sensible results on database-backed extensions of the abstract class only.
        :return: An array of dictionaries containing fields like name, group_id, etc.
        """
        raise NotImplementedError

    @abc.abstractmethod
    def get_job(self):
<<<<<<< HEAD
        """
        Get this compute job
        :return: A dict with compute job parameters
        """
        raise NotImplementedError
=======
        raise NotImplementedError

    # Properties
    @property
    @abc.abstractmethod
    def job_name(self):
        raise NotImplementedError

    @job_name.getter
    @abc.abstractmethod
    def job_name(self):
        raise NotImplementedError

    @property
    @abc.abstractmethod
    def job_group(self):
        raise NotImplementedError

    @job_group.getter
    @abc.abstractmethod
    def job_group(self):
        raise NotImplementedError

    @property
    @abc.abstractmethod
    def status(self):
        raise NotImplementedError

    @status.getter
    @abc.abstractmethod
    def status(self):
        raise NotImplementedError

    @property
    @abc.abstractmethod
    def stage(self):
        raise NotImplementedError

    @stage.getter
    @abc.abstractmethod
    def stage(self):
        raise NotImplementedError

    @property
    @abc.abstractmethod
    def created_at(self):
        raise NotImplementedError

    @created_at.getter
    @abc.abstractmethod
    def created_at(self):
        raise NotImplementedError

    @property
    @abc.abstractmethod
    def updated_at(self):
        raise NotImplementedError

    @updated_at.getter
    @abc.abstractmethod
    def updated_at(self):
        raise NotImplementedError


class DocumentNotFound(Exception):
    """
    Exception for not finding a document that should be there in the database
    """

DATABASE_NAME = "compute_jobs"
>>>>>>> a5d22631
<|MERGE_RESOLUTION|>--- conflicted
+++ resolved
@@ -48,13 +48,10 @@
 
     @abc.abstractmethod
     def get_job(self):
-<<<<<<< HEAD
         """
         Get this compute job
         :return: A dict with compute job parameters
         """
-        raise NotImplementedError
-=======
         raise NotImplementedError
 
     # Properties
@@ -124,5 +121,4 @@
     Exception for not finding a document that should be there in the database
     """
 
-DATABASE_NAME = "compute_jobs"
->>>>>>> a5d22631
+DATABASE_NAME = "compute_jobs"