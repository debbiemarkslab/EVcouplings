from evcouplings.management.compute_job.ComputeJobInterface import ComputeJobInterface
import datetime


#TODO: when logging is implemented, rewrite this:
def log(item):
    pass


class ComputeJobStdout(ComputeJobInterface):

    def job_name(self):
        return self._job_name

    def job_group(self):
        return self._job_group

    def status(self):
        return self._status

    def stage(self):
        return self._stage

    def created_at(self):
        return self._created_at

    def updated_at(self):
        return self._updated_at

    def __init__(self, config):
        super(ComputeJobStdout, self).__init__(config)

        # Fallback: if no management section is defined, this will just log current status for job
        self._management = self.config.get("management", {
            "job_name": "Current job",
            "job_group": "none",
        })

        self._job_name = self._management.get("job_name", "Current job")
        self._job_group = self._management.get("job_group", "none")

        self._status = "init"
        self._stage = "init"
        self._created_at = datetime.datetime.now
        self._updated_at = datetime.datetime.now

    def update_job_status(self, status=None, stage=None):
        if stage is not None:
            log("{} is entering stage {}".format(self._job_name, stage))
            self._stage = stage
        elif status is not None:
            log("{} status has changed to {}".format(self._job_name, status))
            self._status = status

        self._updated_at = datetime.datetime.now()

<<<<<<< HEAD
    def get_job(self):
        print("{} is in stage '{}' and status '{}'".format(self.job_name, self.stage, self.status))

        return {
            "name": self.job_name,
            "job_group": "none",
            "status": self.status,
            "stage": self.stage,
            "created_at": None,
            "updated_at": None
        }

    def get_jobs_from_group(self):
        print("[get_jobs_from_group]: This function has no meaning in the context of the local Compute Job.")

        return [{
            "name": self.job_name,
            "job_group": "none",
            "status": self.status,
            "stage": self.stage,
            "created_at": None,
            "updated_at": None
        }]
=======
    def get_jobs_from_group(self):
        log("This function has no meaning in the context of the local Compute Job.")

    def get_job(self):
        log("{} is in stage '{}' and status '{}'".format(self._job_name, self._stage, self._status))
>>>>>>> a5d22631
<|MERGE_RESOLUTION|>--- conflicted
+++ resolved
@@ -54,7 +54,6 @@
 
         self._updated_at = datetime.datetime.now()
 
-<<<<<<< HEAD
     def get_job(self):
         print("{} is in stage '{}' and status '{}'".format(self.job_name, self.stage, self.status))
 
@@ -77,11 +76,4 @@
             "stage": self.stage,
             "created_at": None,
             "updated_at": None
-        }]
-=======
-    def get_jobs_from_group(self):
-        log("This function has no meaning in the context of the local Compute Job.")
-
-    def get_job(self):
-        log("{} is in stage '{}' and status '{}'".format(self._job_name, self._stage, self._status))
->>>>>>> a5d22631
+        }]