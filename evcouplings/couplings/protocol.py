"""
Evolutionary couplings calculation protocols/workflows.

Authors:
  Thomas A. Hopf
  Anna G. Green (complex couplings)
  Benjamin Schubert
"""

import string
import pandas as pd
import numpy as np

from evcouplings.couplings import tools as ct
from evcouplings.couplings import pairs, mapping
from evcouplings.couplings.mean_field import MeanFieldDCA
from evcouplings.couplings.model import CouplingsModel
from evcouplings.visualize.parameters import evzoom_json
from evcouplings.visualize.pairs import (
    ec_lines_pymol_script, enrichment_pymol_script
)

from evcouplings.align.alignment import (
    read_fasta, ALPHABET_PROTEIN, ALPHABET_DNA,
    ALPHABET_RNA, Alignment
)

from evcouplings.utils.config import (
    check_required, InvalidParameterError,
    read_config_file, write_config_file
)

from evcouplings.utils.system import (
    create_prefix_folders, valid_file,
    verify_resources,
)

# symbols for common sequence alphabets
ALPHABET_MAP = {
    "aa": ALPHABET_PROTEIN,
    "dna": ALPHABET_DNA,
    "rna": ALPHABET_RNA,
}

# models for assigning confidence scores to ECs
SCORING_MODELS = (
    "skewnormal",
    "normal",
    "evcomplex",
)


def infer_plmc(**kwargs):
    """
    Run EC computation on alignment. This function contains
    the functionality shared between monomer and complex EC
    inference.
    
    Parameters
    ----------
    Mandatory kwargs arguments:
        See list below in code where calling check_required
    
    Returns
    -------
    outcfg : dict
        Output configuration of the pipeline, including
        the following fields:

        raw_ec_file
        model_file
        num_sites
        num_sequences
        effective_sequences

        focus_mode (passed through)
        focus_sequence (passed through)
        segments (passed through)

    """
    check_required(
        kwargs,
        [
            "prefix", "alignment_file",
            "focus_mode", "focus_sequence", "theta",
            "alphabet", "segments", "ignore_gaps", "iterations",
            "lambda_h", "lambda_J", "lambda_group",
            "scale_clusters",
            "cpu", "plmc", "reuse_ecs",
        ]
    )

    prefix = kwargs["prefix"]

    # for now disable option to not save model, since
    # otherwise mutate stage will crash. To remove model
    # file at end, use delete option in management section.
    """
    if kwargs["save_model"]:
        model = prefix + ".model"
    else:
        model = None
    """
    model = prefix + ".model"

    outcfg = {
        "model_file": model,
        "raw_ec_file": prefix + "_ECs.txt",
        "ec_file": prefix + "_CouplingScores.csv",
        # the following are passed through stage...
        "focus_mode": kwargs["focus_mode"],
        "focus_sequence": kwargs["focus_sequence"],
        "segments": kwargs["segments"],
    }

    # make sure input alignment exists
    verify_resources(
        "Input alignment does not exist",
        kwargs["alignment_file"]
    )

    # make sure output directory exists
    create_prefix_folders(prefix)

    # regularization strength on couplings J_ij
    lambda_J = kwargs["lambda_J"]

    segments = kwargs["segments"]
    if segments is not None:
        segments = [
            mapping.Segment.from_list(s) for s in segments
        ]

    # first determine size of alphabet;
    # default is amino acid alphabet
    if kwargs["alphabet"] is None:
        alphabet = ALPHABET_PROTEIN
        alphabet_setting = None
    else:
        alphabet = kwargs["alphabet"]

        # allow shortcuts for protein, DNA, RNA
        if alphabet in ALPHABET_MAP:
            alphabet = ALPHABET_MAP[alphabet]

        # if we have protein alphabet, do not set
        # as plmc parameter since default parameter,
        # has some implementation advantages for focus mode
        if alphabet == ALPHABET_PROTEIN:
            alphabet_setting = None
        else:
            alphabet_setting = alphabet

    # scale lambda_J to proportionally compensate
    # for higher number of J_ij compared to h_i?
    if kwargs["lambda_J_times_Lq"]:
        num_symbols = len(alphabet)

        # if we ignore gaps, there is one character less
        if kwargs["ignore_gaps"]:
            num_symbols -= 1

        # second, determine number of uppercase positions
        # that are included in the calculation
        with open(kwargs["alignment_file"]) as f:
            seq_id, seq = next(read_fasta(f))

        # gap character is by convention first char in alphabet
        gap = alphabet[0]
        uppercase = [
            c for c in seq if c == c.upper() or c == gap
        ]
        L = len(uppercase)

        # finally, scale lambda_J
        lambda_J *= (num_symbols - 1) * (L - 1)

    # run plmc... or reuse pre-exisiting results from previous run
    plm_outcfg_file = prefix + ".couplings_standard_plmc.outcfg"

    # determine if to rerun, only possible if previous results
    # were stored in ali_outcfg_file
    if kwargs["reuse_ecs"] and valid_file(plm_outcfg_file):
        plmc_result = read_config_file(plm_outcfg_file)

        # check if the EC/parameter files are there
        required_files = [outcfg["raw_ec_file"]]

        if outcfg["model_file"] is not None:
            required_files += [outcfg["model_file"]]

        verify_resources(
            "Tried to reuse ECs, but empty or "
            "does not exist",
            *required_files
        )

    else:
        # run plmc binary
        plmc_result = ct.run_plmc(
            kwargs["alignment_file"],
            outcfg["raw_ec_file"],
            outcfg["model_file"],
            focus_seq=kwargs["focus_sequence"],
            alphabet=alphabet_setting,
            theta=kwargs["theta"],
            scale=kwargs["scale_clusters"],
            ignore_gaps=kwargs["ignore_gaps"],
            iterations=kwargs["iterations"],
            lambda_h=kwargs["lambda_h"],
            lambda_J=lambda_J,
            lambda_g=kwargs["lambda_group"],
            cpu=kwargs["cpu"],
            binary=kwargs["plmc"],
        )

        # save iteration table to file
        iter_table_file = prefix + "_iteration_table.csv"
        plmc_result.iteration_table.to_csv(
            iter_table_file
        )

        # turn namedtuple into dictionary to make
        # restarting code nicer
        plmc_result = dict(plmc_result._asdict())

        # then replace table with filename so
        # we can store results in config file
        plmc_result["iteration_table"] = iter_table_file

        # save results of search for possible restart
        write_config_file(plm_outcfg_file, plmc_result)

    # store useful information about model in outcfg
    outcfg.update({
        "num_sites": plmc_result["num_valid_sites"],
        "num_sequences": plmc_result["num_valid_seqs"],
        "effective_sequences": plmc_result["effective_samples"],
        "region_start": plmc_result["region_start"],
    })

    # read and sort ECs
    ecs = pairs.read_raw_ec_file(outcfg["raw_ec_file"])

    if segments is not None:
        # create index mapping
        seg_mapper = mapping.SegmentIndexMapper(
            kwargs["focus_mode"], outcfg["region_start"], *segments
        )

        # apply to EC table
        ecs = mapping.segment_map_ecs(ecs, seg_mapper)

    return outcfg, ecs, segments


def standard(**kwargs):
    """
    Protocol:

    Infer ECs from alignment using plmc. Use complex protocol
    for heteromultimeric complexes instead.

    Parameters
    ----------
    Mandatory kwargs arguments:
        See list below in code where calling check_required
        and infer_plmc()

    Returns
    -------
    outcfg : dict
        Output configuration of the pipeline, including
        the following fields:

        raw_ec_file
        model_file
        num_sites
        num_sequences
        effective_sequences

        focus_mode (passed through)
        focus_sequence (passed through)
        segments (passed through)
    """
    # for additional required parameters, see infer_plmc()
    check_required(
        kwargs,
        [
            "prefix", "min_sequence_distance",
        ]
    )

    prefix = kwargs["prefix"]

    # infer ECs and load them
    outcfg, ecs, segments = infer_plmc(**kwargs)
    model = CouplingsModel(outcfg["model_file"])

    # add mixture model probability
    ecs = pairs.add_mixture_probability(ecs)

    # following computations are mostly specific to monomer pipeline
    is_single_segment = segments is None or len(segments) == 1
    outcfg = {
        **outcfg,
        **_postprocess_inference(
            ecs, kwargs, model, outcfg, prefix,
            generate_enrichment=is_single_segment,
            generate_line_plot=is_single_segment
        )
    }

    # dump output config to YAML file for debugging/logging
    write_config_file(prefix + ".couplings_standard.outcfg", outcfg)

    return outcfg


def complex_probability(ecs, scoring_model, use_all_ecs=False,
                        score="cn"):
    """
    Adds confidence measure for complex evolutionary couplings

    Parameters
    ----------
    ecs : pandas.DataFrame
        Table with evolutionary couplings
    scoring_model : {"skewnormal", "normal", "evcomplex"}
        Use this scoring model to assign EC confidence measure
    use_all_ecs : bool, optional (default: False)
        If true, fits the scoring model to all ECs;
        if false, fits the model to only the inter ECs.
    score : str, optional (default: "cn")
        Use this score column for confidence assignment
        
    Returns
    -------
    ecs : pandas.DataFrame
        EC table with additional column "probability"
        containing confidence measure
    """
    if use_all_ecs:
        ecs = pairs.add_mixture_proability(
            ecs, model=scoring_model
        )
    else:
        inter_ecs = ecs.query("segment_i != segment_j")
        intra_ecs = ecs.query("segment_i == segment_j")

        intra_ecs = pairs.add_mixture_probability(
            intra_ecs, model=scoring_model, score=score
        )

        inter_ecs = pairs.add_mixture_probability(
            inter_ecs, model=scoring_model, score=score
        )

        ecs = pd.concat(
            [intra_ecs, inter_ecs]
        ).sort_values(
            score, ascending=False
        )

    return ecs


def complex(**kwargs):
    """
    Protocol:

    Infer ECs for protein complexes from alignment using plmc.
    Allows user to select scoring protocol.

    Parameters
    ----------
    Mandatory kwargs arguments:
        See list below in code where calling check_required
        and infer_plmc()

    Returns
    -------
    outcfg : dict
        Output configuration of the pipeline, including
        the following fields:

        raw_ec_file
        model_file
        num_sites
        num_sequences
        effective_sequences

        focus_mode (passed through)
        focus_sequence (passed through)
        segments (passed through)
    """
    # for additional required parameters, see infer_plmc()
    check_required(
        kwargs,
        [
            "prefix", "min_sequence_distance",
            "scoring_model", "use_all_ecs_for_scoring",
        ]
    )

    prefix = kwargs["prefix"]

    # infer ECs and load them
    outcfg, ecs, segments = infer_plmc(**kwargs)
    model = CouplingsModel(outcfg["model_file"])

    # following computations are mostly specific to complex pipeline

    # add mixture model probability
    if kwargs["scoring_model"] in SCORING_MODELS:
        if kwargs["use_all_ecs_for_scoring"] is not None:
            use_all_ecs = kwargs["use_all_ecs_for_scoring"]
        else:
            use_all_ecs = False

        ecs = complex_probability(
            ecs, kwargs["scoring_model"], use_all_ecs
        )

    else:
        raise InvalidParameterError(
            "Invalid scoring_model parameter: " +
            "{}. Valid options are: {}".format(
                kwargs["protocol"], ", ".join(SCORING_MODELS)
            )
        )

<<<<<<< HEAD
    # write updated table to csv file
    ecs.to_csv(outcfg["ec_file"], index=False)

    # also store longrange ECs as convenience output;
    # note that unlike for monomers, we only should filter
    # short-range ECs within each monomer, but not inter-ECs
    if kwargs["min_sequence_distance"] is not None:
        outcfg["ec_longrange_file"] = prefix + "_CouplingScores_longrange.csv"

        ecs_longrange = ecs.query(
            "segment_i != segment_j or abs(i - j) >= {}".format(
                kwargs["min_sequence_distance"]
            )
        )
        ecs_longrange.to_csv(outcfg["ec_longrange_file"], index=False)

    # save just the inter protein ECs
    outcfg["inter_ec_file"] = prefix + "_CouplingScores_inter.csv"
    inter_ecs = ecs.query("segment_i != segment_j")
    inter_ecs.to_csv(outcfg["inter_ec_file"], index=False)

=======
>>>>>>> 8edf9ca0
    # also create line-drawing script (for multiple chains)
    # by convention, we map first segment to chain A,
    # second to B, a.s.f.
    chain_mapping = dict(
        zip(
            [s.segment_id for s in segments],
            string.ascii_uppercase,
        )
    )

    outcfg = {
        **outcfg,
        **_postprocess_inference(
            ecs, kwargs, model, outcfg, prefix,
            generate_line_plot=True,
            generate_enrichment=False,
            ec_filter="segment_i != segment_j or abs(i - j) >= {}",
            chain=chain_mapping
        )
    }
    
    # save just the inter protein ECs
    ## TODO: eventually have this accomplished by _postprocess_inference
    ## right now avoiding a second call with a different ec_filter
    ecs = pd.read_csv(outcfg["ec_file"])
    outcfg["inter_ec_file"] = prefix + "_CouplingScores_inter.csv"
    inter_ecs = ecs.query("segment_i != segment_j")
    inter_ecs.to_csv(outcfg["inter_ec_file"], index=False)

    # dump output config to YAML file for debugging/logging
    write_config_file(prefix + ".couplings_complex.outcfg", outcfg)

    # TODO: make the following complex-ready
    # EC enrichment:
    #
    # 1) think about making EC enrichment complex-ready and add
    # it back here - so far it only makes sense if all ECs are
    # on one segment
    #
    # EVzoom:
    #
    # 1) at the moment, EVzoom will use numbering before remapping
    # we should eventually get this to a point where segments + residue
    # index are displayed on EVzoom
    #
    # 2) note that this will currently use the default mixture model
    # selection for determining the EC cutoff, rather than the selection
    # used for the EC table above

    return outcfg


def mean_field(**kwargs):
    """
    Protocol:

    Infer ECs from alignment using mean field direct coupling analysis.

    For now, mean field DCA can only be run in focus mode, gaps
    included.

    Parameters
    ----------
    Mandatory kwargs arguments:
        See list below in code where calling check_required.

    Returns
    -------
    outcfg : dict
        Output configuration of the pipeline, including
        the following fields:

        * raw_ec_file
        * model_file
        * num_sites
        * num_sequences
        * effective_sequences

        * focus_mode (passed through)
        * focus_sequence (passed through)
        * segments (passed through)
    """
    check_required(
        kwargs,
        [
            "prefix", "alignment_file", "segments",
            "focus_mode", "focus_sequence", "theta",
            "pseudo_count", "alphabet",
            "min_sequence_distance", # "save_model",
        ]
    )

    if not kwargs["focus_mode"]:
        raise InvalidParameterError(
            "For now, mean field DCA can only be run in focus mode."
        )

    prefix = kwargs["prefix"]

    # option to save model disabled
    """
    if kwargs["save_model"]:
        model = prefix + ".model"
    else:
        model = None
    """
    model = prefix + ".model"

    outcfg = {
        "model_file": model,
        "raw_ec_file": prefix + "_ECs.txt",
        "ec_file": prefix + "_CouplingScores.csv",
        # TODO: the following are passed through stage...
        # keep this or unnecessary?
        "focus_mode": kwargs["focus_mode"],
        "focus_sequence": kwargs["focus_sequence"],
        "segments": kwargs["segments"],
    }

    # make sure input alignment exists
    alignment_file = kwargs["alignment_file"]
    verify_resources(
        "Input alignment does not exist",
        kwargs["alignment_file"]
    )

    # make sure output directory exists
    create_prefix_folders(prefix)

    segments = kwargs["segments"]
    if segments is not None:
        segments = [
            mapping.Segment.from_list(s) for s in segments
        ]

    # determine alphabet
    # default is protein
    if kwargs["alphabet"] is None:
        alphabet = ALPHABET_PROTEIN
    else:
        alphabet = kwargs["alphabet"]

        # allow shortcuts for protein, DNA, RNA
        if alphabet in ALPHABET_MAP:
            alphabet = ALPHABET_MAP[alphabet]

    # read in a2m alignment
    with open(alignment_file) as f:
        input_alignment = Alignment.from_file(
            f, alphabet=alphabet,
            format="fasta"
        )

    # init mean field direct coupling analysis
    mf_dca = MeanFieldDCA(input_alignment)

    # run mean field approximation
    model = mf_dca.fit(
        theta=kwargs["theta"],
        pseudo_count=kwargs["pseudo_count"]
    )

    # write ECs to file
    model.to_raw_ec_file(
        outcfg["raw_ec_file"]
    )

    # write model file
    if outcfg["model_file"] is not None:
        model.to_file(
            outcfg["model_file"],
            file_format="plmc_v2"
        )

    # store useful information about model in outcfg
    outcfg.update({
        "num_sites": model.L,
        "num_sequences": model.N_valid,
        "effective_sequences": float(round(model.N_eff, 1)),
        "region_start": int(model.index_list[0]),
    })

    # read and sort ECs
    ecs = pd.read_csv(
        outcfg["raw_ec_file"], sep=" ",
        # for now, call the last two columns
        # "fn" and "cn" to prevent compare
        # stage from crashing
        names=["i", "A_i", "j", "A_j", "fn", "cn"]
        # names=["i", "A_i", "j", "A_j", "mi", "di"]
    ).sort_values(
        by="cn",
        ascending=False
    )

    is_single_segment = segments is None or len(segments) == 1
    outcfg = {
        **outcfg,
        **_postprocess_inference(
            ecs, kwargs, model, outcfg, prefix,
            generate_enrichment=is_single_segment,
            generate_line_plot=is_single_segment
        )
    }

    # dump output config to YAML file for debugging/logging
    write_config_file(prefix + ".couplings_meanfield.outcfg", outcfg)

    return outcfg


def _postprocess_inference(ecs, kwargs, model, outcfg, prefix, generate_line_plot=False,
                           generate_enrichment=False, ec_filter="abs(i - j) >= {}", chain=None):
    """
    Post-process inference result of all protocols

    Parameters
    ----------
    ecs : pandas.DataFrame
        EC table with additional column "probability"
        containing confidence measure
    kwargs arguments:
        See list in protocols.
    model : CouplingsModel
        The couplings model with the inferred parameters
    outcfg : dict
        Output configuration of the pipeline, including
        the following fields:

        * raw_ec_file
        * model_file
        * num_sites
        * num_sequences
        * effective_sequences

        * focus_mode (passed through)
        * focus_sequence (passed through)
        * segments (passed through)
    prefix : str
        file path prefix
    generate_line_plot : bool
        Determines whether a line plot pymol structure will be generated
    generate_enrichment : bool
        Determines whether an EC enrichment file and pymol structure will be generated
    ec_filter : str
        String determining the ec distance filter (default: "abs(i - j) >= {}")
    chain : dict
        Dictionary to map different segments to their chains

    Returns
    -------
    ext_outcfg : dict
        Optional output configuration of the pipeline, including
        the following fields:

        * ec_longrange_file
        * ec_lines_oml_file
        * enrichmnet_file
        * enrichment_pml_files
        * evzoom_file
    """

    ext_outcfg = {}
    # write the sorted ECs table to csv file
    ecs.to_csv(outcfg["ec_file"], index=False)

    # also store longrange ECs as convenience output
    if kwargs["min_sequence_distance"] is not None:
        ext_outcfg["ec_longrange_file"] = prefix + "_CouplingScores_longrange.csv"
        ecs_longrange = ecs.query(
            ec_filter.format(kwargs["min_sequence_distance"])
        )
        ecs_longrange.to_csv(ext_outcfg["ec_longrange_file"], index=False)

        if generate_line_plot:
            ext_outcfg["ec_lines_pml_file"] = prefix + "_draw_ec_lines.pml"
            L = outcfg["num_sites"]
            ec_lines_pymol_script(
                ecs_longrange.iloc[:L, :],
                ext_outcfg["ec_lines_pml_file"],
                chain=chain,
                score_column="cn"  # "di
            )

    # compute EC enrichment (for now, for single segments
    # only since enrichment code cannot handle multiple segments)
    if generate_enrichment:
        ext_outcfg["enrichment_file"] = prefix + "_enrichment.csv"
        ecs_enriched = pairs.enrichment(ecs, score="cn")  # "di"
        ecs_enriched.to_csv(ext_outcfg["enrichment_file"], index=False)

        # create corresponding enrichment pymol scripts
        ext_outcfg["enrichment_pml_files"] = []
        for sphere_view, pml_suffix in [
            (True, "_enrichment_spheres.pml"), (False, "_enrichment_sausage.pml")
        ]:
            pml_file = prefix + pml_suffix
            enrichment_pymol_script(ecs_enriched, pml_file, sphere_view=sphere_view)
            ext_outcfg["enrichment_pml_files"].append(pml_file)

    # output EVzoom JSON file if we have stored model file
    if outcfg.get("model_file", None) is not None:
        ext_outcfg["evzoom_file"] = prefix + "_evzoom.json"
        with open(ext_outcfg["evzoom_file"], "w") as f:
            # create JSON output and write to file
            f.write(
                evzoom_json(model) + "\n"
            )

    return ext_outcfg

# list of available EC inference protocols

PROTOCOLS = {
    # standard plmc inference protocol
    "standard": standard,

    # runs plmc for protein complexes
    "complex": complex,

    # inference protocol using mean field approximation
    "mean_field": mean_field,
}


def run(**kwargs):
    """
    Run inference protocol to calculate ECs from
    input sequence alignment.

    Parameters
    ----------
    Mandatory kwargs arguments:
        protocol: EC protocol to run
        prefix: Output prefix for all generated files

    Returns
    -------
    outcfg : dict
        Output configuration of couplings stage
        Dictionary with results in following fields:
        (in brackets: not mandatory)

         ec_file
         effective_sequences
         [enrichment_file]
         focus_mode
         focus_sequence
         model_file
         num_sequences
         num_sites
         raw_ec_file
         region_start
         segments
    """
    check_required(kwargs, ["protocol"])

    if kwargs["protocol"] not in PROTOCOLS:
        raise InvalidParameterError(
            "Invalid protocol selection: " +
            "{}. Valid protocols are: {}".format(
                kwargs["protocol"], ", ".join(PROTOCOLS.keys())
            )
        )

    return PROTOCOLS[kwargs["protocol"]](**kwargs)<|MERGE_RESOLUTION|>--- conflicted
+++ resolved
@@ -430,30 +430,6 @@
             )
         )
 
-<<<<<<< HEAD
-    # write updated table to csv file
-    ecs.to_csv(outcfg["ec_file"], index=False)
-
-    # also store longrange ECs as convenience output;
-    # note that unlike for monomers, we only should filter
-    # short-range ECs within each monomer, but not inter-ECs
-    if kwargs["min_sequence_distance"] is not None:
-        outcfg["ec_longrange_file"] = prefix + "_CouplingScores_longrange.csv"
-
-        ecs_longrange = ecs.query(
-            "segment_i != segment_j or abs(i - j) >= {}".format(
-                kwargs["min_sequence_distance"]
-            )
-        )
-        ecs_longrange.to_csv(outcfg["ec_longrange_file"], index=False)
-
-    # save just the inter protein ECs
-    outcfg["inter_ec_file"] = prefix + "_CouplingScores_inter.csv"
-    inter_ecs = ecs.query("segment_i != segment_j")
-    inter_ecs.to_csv(outcfg["inter_ec_file"], index=False)
-
-=======
->>>>>>> 8edf9ca0
     # also create line-drawing script (for multiple chains)
     # by convention, we map first segment to chain A,
     # second to B, a.s.f.
