"""
Evolutionary couplings calculation protocols/workflows.

Authors:
  Thomas A. Hopf
  Anna G. Green (complex couplings)
  Benjamin Schubert
"""

import string
import pandas as pd
import numpy as np

from evcouplings.couplings import tools as ct
from evcouplings.couplings import pairs, mapping, enrichment
from evcouplings.couplings.mean_field import MeanFieldDCA
from evcouplings.couplings.model import CouplingsModel
from evcouplings.visualize.parameters import evzoom_json
from evcouplings.visualize.pairs import (
    ec_lines_pymol_script, enrichment_pymol_script
)

from evcouplings.align.alignment import (
    read_fasta, ALPHABET_PROTEIN, ALPHABET_DNA,
    ALPHABET_RNA, Alignment
)

from evcouplings.utils.config import (
    check_required, InvalidParameterError,
    read_config_file, write_config_file
)

from evcouplings.utils.system import (
    create_prefix_folders, valid_file,
    verify_resources,
)

# symbols for common sequence alphabets
ALPHABET_MAP = {
    "aa": ALPHABET_PROTEIN,
    "dna": ALPHABET_DNA,
    "rna": ALPHABET_RNA,
}

# models for assigning confidence scores to ECs
SCORING_MODELS = (
    "skewnormal",
    "normal",
    "evcomplex",
)

# Define default segment names for complexes
FIRST_SEGMENT_NAME = "A_1"
SECOND_SEGMENT_NAME = "B_1"

def infer_plmc(**kwargs):
    """
    Run EC computation on alignment. This function contains
    the functionality shared between monomer and complex EC
    inference.

    Parameters
    ----------
    Mandatory kwargs arguments:
        See list below in code where calling check_required

    Returns
    -------
    outcfg : dict
        Output configuration of the pipeline, including
        the following fields:

        raw_ec_file
        model_file
        num_sites
        num_sequences
        effective_sequences

        focus_mode (passed through)
        focus_sequence (passed through)
        segments (passed through)

    """
    check_required(
        kwargs,
        [
            "prefix", "alignment_file",
            "focus_mode", "focus_sequence", "theta",
            "alphabet", "segments", "ignore_gaps", "iterations",
            "lambda_h", "lambda_J", "lambda_group",
            "scale_clusters",
            "cpu", "plmc", "reuse_ecs",
        ]
    )

    prefix = kwargs["prefix"]

    # for now disable option to not save model, since
    # otherwise mutate stage will crash. To remove model
    # file at end, use delete option in management section.
    """
    if kwargs["save_model"]:
        model = prefix + ".model"
    else:
        model = None
    """
    model = prefix + ".model"

    outcfg = {
        "model_file": model,
        "raw_ec_file": prefix + "_ECs.txt",
        "ec_file": prefix + "_CouplingScores.csv",
        # the following are passed through stage...
        "focus_mode": kwargs["focus_mode"],
        "focus_sequence": kwargs["focus_sequence"],
        "segments": kwargs["segments"],
    }

    # make sure input alignment exists
    verify_resources(
        "Input alignment does not exist",
        kwargs["alignment_file"]
    )

    # make sure output directory exists
    create_prefix_folders(prefix)

    # regularization strength on couplings J_ij
    lambda_J = kwargs["lambda_J"]

    segments = kwargs["segments"]
    if segments is not None:
        segments = [
            mapping.Segment.from_list(s) for s in segments
        ]

    # first determine size of alphabet;
    # default is amino acid alphabet
    if kwargs["alphabet"] is None:
        alphabet = ALPHABET_PROTEIN
        alphabet_setting = None
    else:
        alphabet = kwargs["alphabet"]

        # allow shortcuts for protein, DNA, RNA
        if alphabet in ALPHABET_MAP:
            alphabet = ALPHABET_MAP[alphabet]

        # if we have protein alphabet, do not set
        # as plmc parameter since default parameter,
        # has some implementation advantages for focus mode
        if alphabet == ALPHABET_PROTEIN:
            alphabet_setting = None
        else:
            alphabet_setting = alphabet

    # scale lambda_J to proportionally compensate
    # for higher number of J_ij compared to h_i?
    if kwargs["lambda_J_times_Lq"]:
        num_symbols = len(alphabet)

        # if we ignore gaps, there is one character less
        if kwargs["ignore_gaps"]:
            num_symbols -= 1

        # second, determine number of uppercase positions
        # that are included in the calculation
        with open(kwargs["alignment_file"]) as f:
            seq_id, seq = next(read_fasta(f))

        # gap character is by convention first char in alphabet
        gap = alphabet[0]
        uppercase = [
            c for c in seq if c == c.upper() or c == gap
        ]
        L = len(uppercase)

        # finally, scale lambda_J
        lambda_J *= (num_symbols - 1) * (L - 1)

    # run plmc... or reuse pre-exisiting results from previous run
    plm_outcfg_file = prefix + ".couplings_standard_plmc.outcfg"

    # determine if to rerun, only possible if previous results
    # were stored in ali_outcfg_file
    if kwargs["reuse_ecs"] and valid_file(plm_outcfg_file):
        plmc_result = read_config_file(plm_outcfg_file)

        # check if the EC/parameter files are there
        required_files = [outcfg["raw_ec_file"]]

        if outcfg["model_file"] is not None:
            required_files += [outcfg["model_file"]]

        verify_resources(
            "Tried to reuse ECs, but empty or "
            "does not exist",
            *required_files
        )

    else:
        # run plmc binary
        plmc_result = ct.run_plmc(
            kwargs["alignment_file"],
            outcfg["raw_ec_file"],
            outcfg["model_file"],
            focus_seq=kwargs["focus_sequence"],
            alphabet=alphabet_setting,
            theta=kwargs["theta"],
            scale=kwargs["scale_clusters"],
            ignore_gaps=kwargs["ignore_gaps"],
            iterations=kwargs["iterations"],
            lambda_h=kwargs["lambda_h"],
            lambda_J=lambda_J,
            lambda_g=kwargs["lambda_group"],
            cpu=kwargs["cpu"],
            binary=kwargs["plmc"],
        )

        # save iteration table to file
        iter_table_file = prefix + "_iteration_table.csv"
        plmc_result.iteration_table.to_csv(
            iter_table_file
        )

        # turn namedtuple into dictionary to make
        # restarting code nicer
        plmc_result = dict(plmc_result._asdict())

        # then replace table with filename so
        # we can store results in config file
        plmc_result["iteration_table"] = iter_table_file

        # save results of search for possible restart
        write_config_file(plm_outcfg_file, plmc_result)

    # store useful information about model in outcfg
    outcfg.update({
        "num_sites": plmc_result["num_valid_sites"],
        "num_valid_sequences": plmc_result["num_valid_seqs"],
        "effective_sequences": plmc_result["effective_samples"],
        "region_start": plmc_result["region_start"],
    })

    # read and sort ECs
    ecs = pairs.read_raw_ec_file(outcfg["raw_ec_file"])

    if segments is not None:
        # create index mapping
        seg_mapper = mapping.SegmentIndexMapper(
            kwargs["focus_mode"], outcfg["region_start"], *segments
        )

        # apply to EC table
        ecs = mapping.segment_map_ecs(ecs, seg_mapper)

    return outcfg, ecs, segments


def standard(**kwargs):
    """
    Protocol:

    Infer ECs from alignment using plmc. Use complex protocol
    for heteromultimeric complexes instead.

    Parameters
    ----------
    Mandatory kwargs arguments:
        See list below in code where calling check_required
        and infer_plmc()

    Returns
    -------
    outcfg : dict
        Output configuration of the pipeline, including
        the following fields:

        raw_ec_file
        model_file
        num_sites
        num_sequences
        effective_sequences

        focus_mode (passed through)
        focus_sequence (passed through)
        segments (passed through)
    """
    # for additional required parameters, see infer_plmc()
    check_required(
        kwargs,
        [
            "prefix", "min_sequence_distance",
        ]
    )

    prefix = kwargs["prefix"]

    # infer ECs and load them
    outcfg, ecs, segments = infer_plmc(**kwargs)
    model = CouplingsModel(outcfg["model_file"])

    # add mixture model probability
    ecs = pairs.add_mixture_probability(ecs)

    # following computations are mostly specific to monomer pipeline
    is_single_segment = segments is None or len(segments) == 1
    outcfg = {
        **outcfg,
        **_postprocess_inference(
            ecs, kwargs, model, outcfg, prefix,
            generate_enrichment=is_single_segment,
            generate_line_plot=is_single_segment
        )
    }

    # dump output config to YAML file for debugging/logging
    write_config_file(prefix + ".couplings_standard.outcfg", outcfg)

    return outcfg


def complex_probability(ecs, scoring_model, use_all_ecs=False,
                        N_eff=None, num_sites=None, score="cn"):
    """
    Adds confidence measure for complex evolutionary couplings

    Parameters
    ----------
    ecs : pandas.DataFrame
        Table with evolutionary couplings
    scoring_model : {"skewnormal", "normal", "evcomplex"}
        Use this scoring model to assign EC confidence measure
    use_all_ecs : bool, optional (default: False)
        If true, fits the scoring model to all ECs;
        if false, fits the model to only the inter ECs.
    N_eff : float, optional (default: None)
        Effective number of sequences in alignment.
        Used for EVcomplex score calculation
    num_sites : int, optional (default: None)
        Number of positions in alignment
    score : str, optional (default: "cn")
        Use this score column for confidence assignment

    Returns
    -------
    ecs : pandas.DataFrame
        EC table with additional column "probability"
        containing confidence measure
    """

    # if user provided both parameters, calculate Neff/L
    if N_eff and num_sites:
<<<<<<< HEAD
        Neff_L = N_eff/num_sites
=======
        Neff_L = N_eff / num_sites
>>>>>>> 4966de1f
    else:
        Neff_L = None

    if use_all_ecs:
        # TODO: user proof so that no one runs evcomplex on all ECs?
        ecs = pairs.add_mixture_proability(
            ecs, model=scoring_model
        )

    else:
        inter_ecs = ecs.query("segment_i != segment_j")
<<<<<<< HEAD
        intra1_ecs = ecs.query("segment_i == segment_j == 'A_1'")
        intra2_ecs = ecs.query("segment_i == segment_j == 'B_1'")

        intra1_ecs = pairs.add_mixture_probability(
            intra1_ecs, model=scoring_model, score=score, N_effL=Neff_L
        )

        intra2_ecs = pairs.add_mixture_probability(
            intra2_ecs, model=scoring_model, score=score, N_effL=Neff_L
        )

        inter_ecs = pairs.add_mixture_probability(
            inter_ecs, model=scoring_model, score=score, N_effL=Neff_L
=======
        intra1_ecs = ecs.query("segment_i == segment_j == @FIRST_SEGMENT_NAME")
        intra2_ecs = ecs.query("segment_i == segment_j == @SECOND_SEGMENT_NAME")

        intra1_ecs = pairs.add_mixture_probability(
            intra1_ecs, model=scoring_model, score=score, Neff_over_L=Neff_L
        )

        intra2_ecs = pairs.add_mixture_probability(
            intra2_ecs, model=scoring_model, score=score, Neff_over_L=Neff_L
        )

        inter_ecs = pairs.add_mixture_probability(
            inter_ecs, model=scoring_model, score=score, Neff_over_L=Neff_L
>>>>>>> 4966de1f
        )

        ecs = pd.concat(
            [intra1_ecs, intra2_ecs, inter_ecs]
        ).sort_values(
            score, ascending=False
        )

    return ecs

def _inter_ec_enrichment(ecs, outcfg, **kwargs):
    """
    calculates EC enrichment for inter-protein ECs
    
    calculates intra enrichment (using intra-protein ECs) and inter enrichment 
    (using inter-protein ECs)
    
    """# calculate enrichment for complexes
    intra1_ecs = ecs.query("segment_i == segment_j == 'A_1'")
    intra2_ecs = ecs.query("segment_i == segment_j == 'B_1'")
    inter_ecs = ecs.query("segment_i != segment_j")

    intra1_enrichment = enrichment(intra1_ecs, min_seqdist=kwargs["min_sequence_distance"])
    intra1_enrichment["segment_i"] = "A_1"

    intra2_enrichment = enrichment(intra2_ecs, min_seqdist=kwargs["min_sequence_distance"])
    intra2_enrichment["segment_i"] = "B_1"

    # for inter ECs, sequence distance is 0
    inter_enrichment = enrichment(inter_ecs, min_seqdist=0)

    intra_enrichment = pd.concat([
        intra1_enrichment, intra2_enrichment
    ]).sort_values(by="enrichment", ascending=False)

    outcfg["enrichment_intra_file"] = "{}_enrichment_intra.csv".format(kwargs["prefix"])
    outcfg["enrichment_inter_file"] = "{}_enrichment_inter.csv".format(kwargs["prefix"])
    intra_enrichment.to_csv(outcfg["enrichment_intra_file"], index=None)
    inter_enrichment.to_csv(outcfg["enrichment_inter_file"], index=None)

    return outcfg


def segment_aware_ec_enrichment(ecs, outcfg, **kwargs):
    """
    calculates EC enrichment in a segment-aware way
    Calculates enrichment within all segments and between all segments.

    calculates intra enrichment (using intra-protein ECs) and inter enrichment
    (using inter-protein ECs)

    """

    # determine the number of segments in the ECs
    has_segments = "segment_i" in ecs.columns and "segment_j" in ecs.columns

    if not has_segments:
        ecs.loc[:,"segment_i"] = FIRST_SEGMENT_NAME
        ecs.loc[:,"segment_j"] = FIRST_SEGMENT_NAME

    # get a list of unique segments
    segments = list(set(
        ecs.segment_i.unique()
    ).union(set(ecs.segment_j.unique())))

    # Calculate all the intra-segment enrichments
    all_intra_enrichment = pd.DataFrame()
    for segment in segments:
        intra_ecs = ecs.query("segment_i == segment_j == @segment")
        intra_enrichment = pairs.enrichment(intra_ecs, min_seqdist=kwargs["min_sequence_distance"])
        intra_enrichment["segment_i"] = segment

        all_intra_enrichment = pd.concat([
            all_intra_enrichment, intra_enrichment
        ])


    # Calculate the inter-segment enrichments
    all_inter_enrichment = pd.DataFrame()
    for idx,segment1 in enumerate(segments):
        for segment2 in segments[idx+1::]:

            # Agnostic to ordering of segments
            inter_ecs1 = ecs.query("segment_i == @segment1 and segment_j == @segment2")
            inter_ecs2 = ecs.query("segment_i == @segment2 and segment_j == @segment1")
            inter_ecs = pd.concat([inter_ecs1, inter_ecs2])

            # for inter ECs, sequence distance is 0
            inter_enrichment = pairs.enrichment(inter_ecs, min_seqdist=0)
            all_inter_enrichment = pd.concat([
                all_inter_enrichment, inter_enrichment
            ])

    # Save to a file
    outcfg["enrichment_intra_file"] = "{}_enrichment_intra.csv".format(kwargs["prefix"])
    all_intra_enrichment.to_csv(outcfg["enrichment_intra_file"], index=None)

    if len(all_inter_enrichment) > 0:
        outcfg["enrichment_inter_file"] = "{}_enrichment_inter.csv".format(kwargs["prefix"])
        inter_enrichment.to_csv(outcfg["enrichment_inter_file"], index=None)

    return outcfg


def complex(**kwargs):
    """
    Protocol:

    Infer ECs for protein complexes from alignment using plmc.
    Allows user to select scoring protocol.

    Parameters
    ----------
    Mandatory kwargs arguments:
        See list below in code where calling check_required
        and infer_plmc()

    Returns
    -------
    outcfg : dict
        Output configuration of the pipeline, including
        the following fields:

        raw_ec_file
        model_file
        num_sites
        num_sequences
        effective_sequences

        focus_mode (passed through)
        focus_sequence (passed through)
        segments (passed through)
    """
    # for additional required parameters, see infer_plmc()
    check_required(
        kwargs,
        [
            "prefix", "min_sequence_distance",
            "scoring_model", "use_all_ecs_for_scoring",
        ]
    )

    prefix = kwargs["prefix"]

    # infer ECs and load them
    outcfg, ecs, segments = infer_plmc(**kwargs)
    model = CouplingsModel(outcfg["model_file"])

    # following computations are mostly specific to complex pipeline

    # add mixture model probability
    if kwargs["scoring_model"] in SCORING_MODELS:
        if kwargs["use_all_ecs_for_scoring"] is not None:
            use_all_ecs = kwargs["use_all_ecs_for_scoring"]
        else:
            use_all_ecs = False

        ecs = complex_probability(
            ecs, kwargs["scoring_model"], use_all_ecs, outcfg["effective_sequences"], outcfg["num_sites"]
        )

    else:
        raise InvalidParameterError(
            "Invalid scoring_model parameter: " +
            "{}. Valid options are: {}".format(
                kwargs["protocol"], ", ".join(SCORING_MODELS)
            )
        )

    # also create line-drawing script (for multiple chains)
    # by convention, we map first segment to chain A,
    # second to B, a.s.f.
    chain_mapping = dict(
        zip(
            [s.segment_id for s in segments],
            string.ascii_uppercase,
        )
    )

    outcfg = {
        **outcfg,
        **_postprocess_inference(
            ecs, kwargs, model, outcfg, prefix,
            generate_line_plot=True,
            generate_enrichment=False,
            ec_filter="segment_i != segment_j or abs(i - j) >= {}",
            chain=chain_mapping
        )
    }

    # save just the inter protein ECs
    ## TODO: eventually have this accomplished by _postprocess_inference
    ## right now avoiding a second call with a different ec_filter
    ecs = pd.read_csv(outcfg["ec_file"])
    outcfg["inter_ec_file"] = prefix + "_CouplingScores_inter.csv"
    inter_ecs = ecs.query("segment_i != segment_j")
    inter_ecs.to_csv(outcfg["inter_ec_file"], index=False)

    # dump output config to YAML file for debugging/logging
    write_config_file(prefix + ".couplings_complex.outcfg", outcfg)

    outcfg = _inter_ec_enrichment(ecs, outcfg, **kwargs)
    # TODO: make the following complex-ready

    # EVzoom:
    #
    # 1) at the moment, EVzoom will use numbering before remapping
    # we should eventually get this to a point where segments + residue
    # index are displayed on EVzoom
    #
    # 2) note that this will currently use the default mixture model
    # selection for determining the EC cutoff, rather than the selection
    # used for the EC table above

    return outcfg
    
def complex_mean_field(**kwargs):
    """
    Protocol:

    Infer ECs for protein complexes from alignment using mean field.
    Allows user to select scoring protocol.
    
    For now, mean field DCA can only be run in focus mode, gaps
    included.

    Parameters
    ----------
    Mandatory kwargs arguments:
        See list below in code where calling check_required.

    Returns
    -------
    outcfg : dict
        Output configuration of the pipeline, including
        the following fields:

        raw_ec_file
        model_file
        num_sites
        num_sequences
        effective_sequences

        focus_mode (passed through)
        focus_sequence (passed through)
        segments (passed through)
    """
    # for additional required parameters, see mean field info
    check_required(
        kwargs,
        [
            "prefix", "min_sequence_distance",
            "scoring_model", "use_all_ecs_for_scoring",
            "alignment_file","segments","focus_mode",
            "focus_sequence","theta","pseudo_count",
            "alphabet"
        ]
    )
    
    if not kwargs["focus_mode"]:
        raise InvalidParameterError(
            "For now, mean field DCA can only be run in focus mode."
        )
    

    prefix = kwargs["prefix"]

    # infer ECs and load them with plmc
    #outcfg, ecs, segments = infer_plmc(**kwargs)
    #model = CouplingsModel(outcfg["model_file"])
    
    #infer ECs with mean field/DCA
    
    # Below here is added material from mean_field protocol:
    model = prefix+".model"
    
    outcfg = {
        "model_file": model,
        "raw_ec_file": prefix + "_ECs.txt",
        "ec_file": prefix + "_CouplingScores.csv",
        "focus_mode": kwargs["focus_mode"],
        "focus_sequence": kwargs["focus_sequence"],
        "segments": kwargs["segments"]
    }
    
    # make sure input alignment exists
    alignment_file = kwargs["alignment_file"]
    verify_resources(
        "Input alignment does not exist",
        kwargs["alignment_file"]
    )
    
    # make sure output directory exists
    create_prefix_folders(prefix)
    segments = kwargs["segments"]
    if segments is not None:
        segments = [
            mapping.Segment.from_list(s) for s in segments
        ]
        
    # determine alphabet, default is protein
    if kwargs["alphabet"] is None:
        alphabet = ALPHABET_PROTEIN
    else:
        alphabet = kwargs["alphabet"]
        
        # allow shortcuts for protein, DNA, RNA
        if alphabet in ALPHABET_MAP:
            alphabet = ALPHABET_MAP[alphabet]
    
    # read in a2m alignment
    with open(alignment_file) as f:
        input_alignment = Alignment.from_file(
            f, alphabet=alphabet,
            format="fasta"
        )
        
    # init mean field DCA
    mf_dca = MeanFieldDCA(input_alignment)
    
    # run mean field approximation
    model = mf_dca.fit(
        theta=kwargs["theta"],
        pseudo_count=kwargs["pseudo_count"]
    )
    
    # write ECs to file
    model.to_raw_ec_file(
        outcfg["raw_ec_file"]
    )
    
    
    
    # store useful information about model in outcfg
    outcfg.update({
        "num_sites": model.L,
        "num_valid_sequences": model.N_valid,
        "effective_sequences": float(round(model.N_eff, 1)),
        #"region_start": int(model.index_list[0]),
    })
    
    ecs = pairs.read_raw_ec_file(outcfg["raw_ec_file"])

    if segments is not None:
        # create index mapping
        seg_mapper = mapping.SegmentIndexMapper(
            # kwargs["focus_mode"], outcfg["region_start"], *segments
            kwargs["focus_mode"], kwargs["region_start"], *segments
        )

        # apply to EC table
        ecs = mapping.segment_map_ecs(ecs,seg_mapper)
    
    
    
    # Add dummy probability value for downstream code
    #ecs.loc[:,"probability"] = np.nan

    # write model file
    #if outcfg["model_file"] is not None:
    #    model.to_file(
    #       outcfg["model_file"],
    #        file_format="plmc_v2"
    #    )
    
    ###### End added material

    ## Add in segment_i, segment_j, and write ec file
    
    # following computations are mostly specific to complex pipeline

    # add mixture model probability
    if kwargs["scoring_model"] in SCORING_MODELS:
        if kwargs["use_all_ecs_for_scoring"] is not None:
            use_all_ecs = kwargs["use_all_ecs_for_scoring"]
        else:
            use_all_ecs = False

        ecs = complex_probability(
            ecs, kwargs["scoring_model"], use_all_ecs
        )

    else:
        raise InvalidParameterError(
            "Invalid scoring_model parameter: " +
            "{}. Valid options are: {}".format(
                kwargs["protocol"], ", ".join(SCORING_MODELS)
            )
        )

    # also create line-drawing script (for multiple chains)
    # by convention, we map first segment to chain A,
    # second to B, a.s.f.
    chain_mapping = dict(
        zip(
            [s.segment_id for s in segments],
            string.ascii_uppercase,
        )
    )

    is_single_segment = segments is None or len(segments) == 1
    outcfg = {
        **outcfg,
        **_postprocess_inference(
            ecs, kwargs, model, outcfg, prefix,
            generate_line_plot=is_single_segment,
            generate_enrichment=is_single_segment,
            ec_filter="segment_i != segment_j or abs(i - j) >= {}",
            chain=chain_mapping
        )
    }
    
    # save just the inter protein ECs
    ## TODO: eventually have this accomplished by _postprocess_inference
    ## right now avoiding a second call with a different ec_filter
    ecs = pd.read_csv(outcfg["ec_file"])
    outcfg["inter_ec_file"] = prefix + "_CouplingScores_inter.csv"
    inter_ecs = ecs.query("segment_i != segment_j")
    inter_ecs.to_csv(outcfg["inter_ec_file"], index=False)

    # dump output config to YAML file for debugging/logging
    write_config_file(prefix + ".couplings_complex.outcfg", outcfg)

    # TODO: make the following complex-ready

    # EVzoom:
    #
    # 1) at the moment, EVzoom will use numbering before remapping
    # we should eventually get this to a point where segments + residue
    # index are displayed on EVzoom
    #
    # 2) note that this will currently use the default mixture model
    # selection for determining the EC cutoff, rather than the selection
    # used for the EC table above

    return outcfg
    
    


def mean_field(**kwargs):
    """
    Protocol:

    Infer ECs from alignment using mean field direct coupling analysis.

    For now, mean field DCA can only be run in focus mode, gaps
    included.

    Parameters
    ----------
    Mandatory kwargs arguments:
        See list below in code where calling check_required.

    Returns
    -------
    outcfg : dict
        Output configuration of the pipeline, including
        the following fields:

        * raw_ec_file
        * model_file
        * num_sites
        * num_sequences
        * effective_sequences

        * focus_mode (passed through)
        * focus_sequence (passed through)
        * segments (passed through)
    """
    check_required(
        kwargs,
        [
            "prefix", "alignment_file", "segments",
            "focus_mode", "focus_sequence", "theta",
            "pseudo_count", "alphabet",
            "min_sequence_distance", # "save_model",
        ]
    )

    if not kwargs["focus_mode"]:
        raise InvalidParameterError(
            "For now, mean field DCA can only be run in focus mode."
        )

    prefix = kwargs["prefix"]

    # option to save model disabled
    """
    if kwargs["save_model"]:
        model = prefix + ".model"
    else:
        model = None
    """
    model = prefix + ".model"

    outcfg = {
        "model_file": model,
        "raw_ec_file": prefix + "_ECs.txt",
        "ec_file": prefix + "_CouplingScores.csv",
        # TODO: the following are passed through stage...
        # keep this or unnecessary?
        "focus_mode": kwargs["focus_mode"],
        "focus_sequence": kwargs["focus_sequence"],
        "segments": kwargs["segments"],
    }

    # make sure input alignment exists
    alignment_file = kwargs["alignment_file"]
    verify_resources(
        "Input alignment does not exist",
        kwargs["alignment_file"]
    )

    # make sure output directory exists
    create_prefix_folders(prefix)

    segments = kwargs["segments"]
    if segments is not None:
        segments = [
            mapping.Segment.from_list(s) for s in segments
        ]

    # determine alphabet
    # default is protein
    if kwargs["alphabet"] is None:
        alphabet = ALPHABET_PROTEIN
    else:
        alphabet = kwargs["alphabet"]

        # allow shortcuts for protein, DNA, RNA
        if alphabet in ALPHABET_MAP:
            alphabet = ALPHABET_MAP[alphabet]

    # read in a2m alignment
    with open(alignment_file) as f:
        input_alignment = Alignment.from_file(
            f, alphabet=alphabet,
            format="fasta"
        )

    # init mean field direct coupling analysis
    mf_dca = MeanFieldDCA(input_alignment)

    # run mean field approximation
    model = mf_dca.fit(
        theta=kwargs["theta"],
        pseudo_count=kwargs["pseudo_count"]
    )

    # write ECs to file
    model.to_raw_ec_file(
        outcfg["raw_ec_file"]
    )

    # write model file
    if outcfg["model_file"] is not None:
        model.to_file(
            outcfg["model_file"],
            file_format="plmc_v2"
        )

    # store useful information about model in outcfg
    outcfg.update({
        "num_sites": model.L,
        "num_valid_sequences": model.N_valid,
        "effective_sequences": float(round(model.N_eff, 1)),
        "region_start": int(model.index_list[0]),
    })

    # read and sort ECs
    ecs = pd.read_csv(
        outcfg["raw_ec_file"], sep=" ",
        # for now, call the last two columns
        # "fn" and "cn" to prevent compare
        # stage from crashing
        names=["i", "A_i", "j", "A_j", "fn", "cn"]
        # names=["i", "A_i", "j", "A_j", "mi", "di"]
    ).sort_values(
        by="cn",
        ascending=False
    )

    # Add dummy probability value for compatibility with downstream code
    ecs.loc[:, "probability"] = np.nan

    is_single_segment = segments is None or len(segments) == 1
    outcfg = {
        **outcfg,
        **_postprocess_inference(
            ecs, kwargs, model, outcfg, prefix,
            generate_enrichment=is_single_segment,
            generate_line_plot=is_single_segment
        )
    }

    # dump output config to YAML file for debugging/logging
    write_config_file(prefix + ".couplings_meanfield.outcfg", outcfg)

    return outcfg


def _postprocess_inference(ecs, kwargs, model, outcfg, prefix, generate_line_plot=False,
                           generate_enrichment=False, ec_filter="abs(i - j) >= {}", chain=None):
    """
    Post-process inference result of all protocols

    Parameters
    ----------
    ecs : pandas.DataFrame
        EC table with additional column "probability"
        containing confidence measure
    kwargs arguments:
        See list in protocols.
    model : CouplingsModel
        The couplings model with the inferred parameters
    outcfg : dict
        Output configuration of the pipeline, including
        the following fields:

        * raw_ec_file
        * model_file
        * num_sites
        * num_sequences
        * effective_sequences

        * focus_mode (passed through)
        * focus_sequence (passed through)
        * segments (passed through)
    prefix : str
        file path prefix
    generate_line_plot : bool
        Determines whether a line plot pymol structure will be generated
    generate_enrichment : bool
        Determines whether an EC enrichment file and pymol structure will be generated
    ec_filter : str
        String determining the ec distance filter (default: "abs(i - j) >= {}")
    chain : dict
        Dictionary to map different segments to their chains

    Returns
    -------
    ext_outcfg : dict
        Optional output configuration of the pipeline, including
        the following fields:

        * ec_longrange_file
        * ec_lines_oml_file
        * enrichmnet_file
        * enrichment_pml_files
        * evzoom_file
    """

    ext_outcfg = {}
    # write the sorted ECs table to csv file
    ecs.to_csv(outcfg["ec_file"], index=False)

    # also store longrange ECs as convenience output
    if kwargs["min_sequence_distance"] is not None:
        ext_outcfg["ec_longrange_file"] = prefix + "_CouplingScores_longrange.csv"
        ecs_longrange = ecs.query(
            ec_filter.format(kwargs["min_sequence_distance"])
        )
        ecs_longrange.to_csv(ext_outcfg["ec_longrange_file"], index=False)

        if generate_line_plot:
            ext_outcfg["ec_lines_pml_file"] = prefix + "_draw_ec_lines.pml"
            L = outcfg["num_sites"]
            ec_lines_pymol_script(
                ecs_longrange.iloc[:L, :],
                ext_outcfg["ec_lines_pml_file"],
                chain=chain,
                score_column="cn"  # "di
            )

    # compute EC enrichment (for now, for single segments
    # only since enrichment code cannot handle multiple segments)
    if generate_enrichment:
        ext_outcfg["enrichment_file"] = prefix + "_enrichment.csv"
        outcfg, intra_ecs_enriched = segment_aware_ec_enrichment(ecs, outcfg, **kwargs)

        for segment, ecs_enriched in intra_ecs_enriched.groupby("segment_i"):
            # create corresponding enrichment pymol scripts
            ext_outcfg["enrichment_pml_files"] = []
            for sphere_view, pml_suffix in [
                (True, f"{segment}_enrichment_spheres.pml"), (False, f"{segment}_enrichment_sausage.pml")
            ]:
                pml_file = prefix + pml_suffix
                enrichment_pymol_script(ecs_enriched, pml_file, sphere_view=sphere_view)
                ext_outcfg["enrichment_pml_files"].append(pml_file)

    # output EVzoom JSON file if we have stored model file
    if outcfg.get("model_file", None) is not None:
        ext_outcfg["evzoom_file"] = prefix + "_evzoom.json"
        with open(ext_outcfg["evzoom_file"], "w") as f:
            # create JSON output and write to file
            f.write(
                evzoom_json(model) + "\n"
            )

    return ext_outcfg

# list of available EC inference protocols

PROTOCOLS = {
    # standard plmc inference protocol
    "standard": standard,

    # runs plmc for protein complexes
    "complex": complex,

    # inference protocol using mean field approximation
    "mean_field": mean_field,

    # runs DCA/meanfield for complexes
    "complex_mean_field": complex_mean_field
}


def run(**kwargs):
    """
    Run inference protocol to calculate ECs from
    input sequence alignment.

    Parameters
    ----------
    Mandatory kwargs arguments:
        protocol: EC protocol to run
        prefix: Output prefix for all generated files

    Returns
    -------
    outcfg : dict
        Output configuration of couplings stage
        Dictionary with results in following fields:
        (in brackets: not mandatory)

         ec_file
         effective_sequences
         [enrichment_file]
         focus_mode
         focus_sequence
         model_file
         num_sequences
         num_sites
         raw_ec_file
         region_start
         segments
    """
    check_required(kwargs, ["protocol"])

    if kwargs["protocol"] not in PROTOCOLS:
        raise InvalidParameterError(
            "Invalid protocol selection: " +
            "{}. Valid protocols are: {}".format(
                kwargs["protocol"], ", ".join(PROTOCOLS.keys())
            )
        )

    return PROTOCOLS[kwargs["protocol"]](**kwargs)<|MERGE_RESOLUTION|>--- conflicted
+++ resolved
@@ -12,7 +12,7 @@
 import numpy as np
 
 from evcouplings.couplings import tools as ct
-from evcouplings.couplings import pairs, mapping, enrichment
+from evcouplings.couplings import pairs, mapping
 from evcouplings.couplings.mean_field import MeanFieldDCA
 from evcouplings.couplings.model import CouplingsModel
 from evcouplings.visualize.parameters import evzoom_json
@@ -351,11 +351,7 @@
 
     # if user provided both parameters, calculate Neff/L
     if N_eff and num_sites:
-<<<<<<< HEAD
-        Neff_L = N_eff/num_sites
-=======
         Neff_L = N_eff / num_sites
->>>>>>> 4966de1f
     else:
         Neff_L = None
 
@@ -367,21 +363,6 @@
 
     else:
         inter_ecs = ecs.query("segment_i != segment_j")
-<<<<<<< HEAD
-        intra1_ecs = ecs.query("segment_i == segment_j == 'A_1'")
-        intra2_ecs = ecs.query("segment_i == segment_j == 'B_1'")
-
-        intra1_ecs = pairs.add_mixture_probability(
-            intra1_ecs, model=scoring_model, score=score, N_effL=Neff_L
-        )
-
-        intra2_ecs = pairs.add_mixture_probability(
-            intra2_ecs, model=scoring_model, score=score, N_effL=Neff_L
-        )
-
-        inter_ecs = pairs.add_mixture_probability(
-            inter_ecs, model=scoring_model, score=score, N_effL=Neff_L
-=======
         intra1_ecs = ecs.query("segment_i == segment_j == @FIRST_SEGMENT_NAME")
         intra2_ecs = ecs.query("segment_i == segment_j == @SECOND_SEGMENT_NAME")
 
@@ -395,7 +376,6 @@
 
         inter_ecs = pairs.add_mixture_probability(
             inter_ecs, model=scoring_model, score=score, Neff_over_L=Neff_L
->>>>>>> 4966de1f
         )
 
         ecs = pd.concat(
@@ -405,38 +385,6 @@
         )
 
     return ecs
-
-def _inter_ec_enrichment(ecs, outcfg, **kwargs):
-    """
-    calculates EC enrichment for inter-protein ECs
-    
-    calculates intra enrichment (using intra-protein ECs) and inter enrichment 
-    (using inter-protein ECs)
-    
-    """# calculate enrichment for complexes
-    intra1_ecs = ecs.query("segment_i == segment_j == 'A_1'")
-    intra2_ecs = ecs.query("segment_i == segment_j == 'B_1'")
-    inter_ecs = ecs.query("segment_i != segment_j")
-
-    intra1_enrichment = enrichment(intra1_ecs, min_seqdist=kwargs["min_sequence_distance"])
-    intra1_enrichment["segment_i"] = "A_1"
-
-    intra2_enrichment = enrichment(intra2_ecs, min_seqdist=kwargs["min_sequence_distance"])
-    intra2_enrichment["segment_i"] = "B_1"
-
-    # for inter ECs, sequence distance is 0
-    inter_enrichment = enrichment(inter_ecs, min_seqdist=0)
-
-    intra_enrichment = pd.concat([
-        intra1_enrichment, intra2_enrichment
-    ]).sort_values(by="enrichment", ascending=False)
-
-    outcfg["enrichment_intra_file"] = "{}_enrichment_intra.csv".format(kwargs["prefix"])
-    outcfg["enrichment_inter_file"] = "{}_enrichment_inter.csv".format(kwargs["prefix"])
-    intra_enrichment.to_csv(outcfg["enrichment_intra_file"], index=None)
-    inter_enrichment.to_csv(outcfg["enrichment_inter_file"], index=None)
-
-    return outcfg
 
 
 def segment_aware_ec_enrichment(ecs, outcfg, **kwargs):
@@ -597,7 +545,6 @@
     # dump output config to YAML file for debugging/logging
     write_config_file(prefix + ".couplings_complex.outcfg", outcfg)
 
-    outcfg = _inter_ec_enrichment(ecs, outcfg, **kwargs)
     # TODO: make the following complex-ready
 
     # EVzoom:
@@ -820,7 +767,12 @@
     write_config_file(prefix + ".couplings_complex.outcfg", outcfg)
 
     # TODO: make the following complex-ready
-
+    # EC enrichment:
+    #
+    # 1) think about making EC enrichment complex-ready and add
+    # it back here - so far it only makes sense if all ECs are
+    # on one segment
+    #
     # EVzoom:
     #
     # 1) at the moment, EVzoom will use numbering before remapping
