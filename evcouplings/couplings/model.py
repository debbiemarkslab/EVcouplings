--- conflicted
+++ resolved
@@ -609,11 +609,7 @@
                 )
             )
 
-<<<<<<< HEAD
-        S = np.empty((len(sequences), L_seq), dtype=np.int64)
-=======
         S = np.empty((len(sequences), L_seq), dtype=int)
->>>>>>> 5b3b3f08
 
         try:
             for i, s in enumerate(sequences):
@@ -693,13 +689,8 @@
             2) delta J_ij, 3) delta h_i
 
         """
-<<<<<<< HEAD
-        pos = np.empty(len(substitutions), dtype=np.int64)
-        subs = np.empty(len(substitutions), dtype=np.int64)
-=======
         pos = np.empty(len(substitutions), dtype=int)
         subs = np.empty(len(substitutions), dtype=int)
->>>>>>> 5b3b3f08
 
         try:
             for i, (subs_pos, subs_from, subs_to) in enumerate(substitutions):
