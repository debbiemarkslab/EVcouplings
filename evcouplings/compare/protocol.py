--- conflicted
+++ resolved
@@ -62,7 +62,6 @@
     "-": 0
 }
 
-<<<<<<< HEAD
 X_STRUCFREE = [
     "Z_score",
     "conservation_max",
@@ -243,31 +242,6 @@
     SIFTSResult
         Filtered identified structures and residue index mappings
     """
-=======
-def _filter_structures(sifts_map, pdb_ids=None, max_num_hits=None, max_num_structures=None):
-
-    """
-    Filters input SIFTSResult for specific pdb ids and/or number of hits
-
-    Parameters
-    ----------
-    sifts_map: SIFTSResult
-        Identified structures and residue index mappings
-    pdb_ids: list of str, optional (default: None)
-        List of PDB ids to be used for comparison
-    max_num_hits: int, optional (default: None)
-        Number of PDB hits to be used for comparison.
-        Different chains from the same PDB count as multiple hits.
-    max_num_structures: int, optional (default: None)
-        Number of unique PDB ids to be used for comparison.
-        Different chains from the same PDB count as one hit.
-
-    Returns
-    -------
-    SIFTSResult
-        Filtered identified structures and residue index mappings
-    """
->>>>>>> 4966de1f
     def _filter_by_id(x, id_list):
         x = deepcopy(x)
         x.hits = x.hits.loc[
@@ -285,10 +259,6 @@
             pdb_ids = [pdb_ids]
 
         pdb_ids = [x.lower() for x in pdb_ids]
-<<<<<<< HEAD
-
-=======
->>>>>>> 4966de1f
         sifts_map = _filter_by_id(sifts_map, pdb_ids)
 
     # limit number of hits and structures
@@ -365,7 +335,6 @@
         sifts_map = s.by_uniprot_id(
             kwargs["sequence_id"], reduce_chains=reduce_chains
         )
-<<<<<<< HEAD
 
     # Save the pre-filtered SIFTs map
     sifts_map_full = deepcopy(sifts_map)
@@ -373,14 +342,6 @@
     #Filter the SIFTS map
     sifts_map = _filter_structures(
        sifts_map, kwargs["pdb_ids"], kwargs["max_num_hits"], kwargs["max_num_structures"]
-=======
-    # Save the pre-filtered SIFTs map
-    sifts_map_full = deepcopy(sifts_map)
-
-    # Filter the SIFTS map
-    sifts_map = _filter_structures(
-        sifts_map_full, kwargs["pdb_ids"], kwargs["max_num_hits"], kwargs["max_num_structures"]
->>>>>>> 4966de1f
     )
 
     return sifts_map, sifts_map_full
@@ -1027,18 +988,11 @@
         kwargs["inter_max_num_hits"],
         kwargs["inter_max_num_structures"]
     )
-<<<<<<< HEAD
 
     outcfg["structure_hits_file"] = prefix + "_inter_structure_hits.csv"
     inter_protein_sifts.hits.to_csv(outcfg["structure_hits_file"])
 
     def _add_inter_pdbs(inter_protein_sifts, sifts_map, sifts_map_full, name_prefix,):
-=======
-    outcfg["structure_hits_file"] = prefix + "_inter_structure_hits.csv"
-    inter_protein_sifts.hits.to_csv(outcfg["structure_hits_file"])
-    
-    def _add_inter_pdbs(inter_protein_sifts, sifts_map, sifts_map_full, name_prefix):
->>>>>>> 4966de1f
         """
         ensures that all pdbs used for inter comparison end up in the monomer SIFTS hits
         """
@@ -1074,11 +1028,7 @@
 
     # load all structures at once
     all_ids = set(first_sifts_map.hits.pdb_id).union(
-<<<<<<< HEAD
         set(second_sifts_map.hits.pdb_id)
-=======
-    	set(second_sifts_map.hits.pdb_id)
->>>>>>> 4966de1f
     )
 
     structures = load_structures(
