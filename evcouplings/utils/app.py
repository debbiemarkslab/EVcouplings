--- conflicted
+++ resolved
@@ -19,13 +19,7 @@
 import click
 import evcouplings.management.compute_job
 from evcouplings import utils
-<<<<<<< HEAD
-from evcouplings.utils import pipeline
-from evcouplings.utils import summarize
-=======
-from evcouplings.utils import pipeline, database
-
->>>>>>> 6ac0f031
+from evcouplings.utils import pipeline, summarize
 from evcouplings.utils.system import (
     create_prefix_folders, ResourceError, valid_file
 )
