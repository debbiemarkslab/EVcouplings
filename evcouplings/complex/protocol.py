"""
Protocols for matching putatively interacting sequences
in protein complexes to create a concatenated sequence
alignment

Authors:
  Anna G. Green
  Thomas A. Hopf
"""

from collections import Counter
import numpy as np
import pandas as pd

from evcouplings.couplings.mapping import Segment

from evcouplings.utils.config import (
    check_required, InvalidParameterError
)
from evcouplings.utils.system import (
    create_prefix_folders, verify_resources
)
from evcouplings.align.protocol import modify_alignment

from evcouplings.complex.alignment import (
    write_concatenated_alignment
)
from evcouplings.complex.distance import (
    find_possible_partners, best_reciprocal_matching,
    plot_distance_distribution, get_distance
)
from evcouplings.complex.similarity import (
    read_species_annotation_table,
    most_similar_by_organism,
    filter_best_reciprocal,
    find_paralogs
)
from evcouplings.couplings.mapping import (
    SegmentIndexMapper, Segment, map_positions
)


def _split_annotation_string(string):
    id, annotation_str = string.split("/")
    region_start, region_end = annotation_str.split("-")
    return (id, int(region_start), int(region_end))


def remove_overlapping_ids(id_dataframe):
    """
    Removes pairs of ids that are from the same sequence
    and overlap by at least a certain amount

    Paramters
    ---------
    id_dataframe: pd.DataFrame
        contains columns id_1, id_2
    amount_overlap_allowed: int
        threshold of amount overlap allowed between two sequecnes

    Returns
    pd.Dataframe
    """
    temp_dataframe = id_dataframe.copy()

    id_strings = [_split_annotation_string(x) for x in temp_dataframe.id_1]
    temp_dataframe["id_string_1"], temp_dataframe["r_s_1"], temp_dataframe["r_e_1"] = \
        zip(*id_strings)

    id_strings = [_split_annotation_string(x) for x in temp_dataframe.id_2]
    temp_dataframe["id_string_2"], temp_dataframe["r_s_2"], temp_dataframe["r_e_2"] = \
        zip(*id_strings)

    temp_dataframe["overlap"] = None

    for idx, row in temp_dataframe.iterrows():
        temp_dataframe.loc[idx, "overlap"] = get_distance(
            (row["r_s_1"], row["r_e_1"]),
            (row["r_s_2"], row["r_e_2"])
        )

    to_keep = temp_dataframe.query("id_string_1 != id_string_2 or overlap > 0")

    return to_keep[id_dataframe.columns]

def modify_complex_segments(outcfg, **kwargs):
    """
    Modifies the output configuration so
    that the segments are correct for a
    concatenated alignment

    Parameters
    ----------
    outcfg : dict
        The output configuration

    Returns
    -------
    outcfg: dict
        The output configuration, with
        a new field called "segments"

    """
    def _modify_segments(seg_list, seg_prefix):
        # extract segments from list representation into objects
        segs = [
            Segment.from_list(s) for s in seg_list
        ]
        # update segment IDs
        for i, s in enumerate(segs, start=1):
            s.segment_id = "{}_{}".format(seg_prefix, i)

        return segs

    # merge segments - this allows to have more than one segment per
    # "monomer" alignment
    segments_1 = _modify_segments(kwargs["first_segments"], "A")
    segments_2 = _modify_segments(kwargs["second_segments"], "B")
    segments_complex = segments_1 + segments_2
    outcfg["segments"] = [s.to_list() for s in segments_complex]

    return outcfg

def map_frequencies_file(frequencies_file, outcfg, **kwargs):
    """
    Renumbers the frequencies file created in complex concatenation
    to be correctly indexed by segment numbers

    Parameters
    ----------
    frequencies_file: str
        path to the frequencies file to be renumbered
    outcfg : dict
        The output configuration

    """

    frequencies = pd.read_csv(frequencies_file)

    segments = [
        Segment.from_list(s) for s in outcfg["segments"]
    ]
    seg_mapper = SegmentIndexMapper(
        kwargs["first_focus_mode"], outcfg["region_start"], *segments
    )
    frequencies = map_positions(frequencies, seg_mapper, "i")
    return frequencies


def _run_describe_concatenation(outcfg, **kwargs):
    """
    calculate some basic statistics on the concatenated alignment
    """
    prefix = kwargs["prefix"]
    outcfg["concatentation_statistics_file"] = prefix + "_concatenation_statistics.csv"
    describe_concatenation(
        kwargs["first_annotation_file"],
        kwargs["second_annotation_file"],
        kwargs["first_genome_location_file"],
        kwargs["second_genome_location_file"],
        outcfg["concatentation_statistics_file"]
    )
    return outcfg


def describe_concatenation(annotation_file_1, annotation_file_2,
                           genome_location_filename_1, genome_location_filename_2,
                           outfile):
    """
    Describes properties of concatenated alignment.

    Writes a csv with the following columns

    num_seqs_1 : number of sequences in the first monomer alignment
    num_seqs_2 : number of sequences in the second monomer alignment
    num_nonred_species_1 : number of unique species annotations in the
        first monomer alignment
    num_nonred_species_2 : number of unique species annotations in the
        second monomer alignment
    num_species_overlap: number of unique species found in both alignments
    median_num_per_species_1 : median number of paralogs per species in the
        first monomer alignmment
    median_num_per_species_2 : median number of paralogs per species in
        the second monomer alignment
    num_with_embl_cds_1 : number of IDs for which we found an EMBL CDS in the
        first monomer alignment (relevant to distance concatention only)
    num_with_embl_cds_2 : number of IDs for which we found an EMBL CDS in the
        first monomer alignment (relevant to distance concatention only)

    Parameters
    ----------
    annotation_file_1 : str
        Path to annotation.csv file for first monomer alignment
    annotation_file_2 : str
        Path to annotation.csv file for second monomer alignment
    genome_location_filename_1 : str
        Path to genome location mapping file for first alignment
    genome_location_filename_2 : str
        Path to genome location mapping file for second alignment
    outfile: str
        Path to output file
    """

    # load the annotations for each alignment
    # as a pd.DataFrame
    annotations_1 = read_species_annotation_table(
        annotation_file_1
    )
    species_1 = annotations_1.species.values

    annotations_2 = read_species_annotation_table(
        annotation_file_2
    )
    species_2 = annotations_2.species.values

    # calculate the number of sequences found in each alignment
    num_seqs_1 = len(annotations_1)
    num_seqs_2 = len(annotations_2)

    # calculate the number of species found in each alignment
    # where a species is defined as a unique OS or Tax annotation field
    nonredundant_annotations_1 = len(set(species_1))
    nonredundant_annotations_2 = len(set(species_2))

    # calculate the number of overlapping species
    species_overlap = list(
        set(species_1).intersection(set(species_2))
    )
    n_species_overlap = len(species_overlap)

    # calculate the median number of paralogs per species
    n_paralogs_1 = float(
        # counts the number of times each species occurs in the list
        # then takes the median
        np.median(list(Counter(species_1).values()))
    )

    n_paralogs_2 = float(
        np.median(list(Counter(species_2).values()))
    )

    # If the user provided genome location files, calculate the number
    # of ids for which we found an embl CDS. Default value is np.nan
    embl_cds1 = np.nan
    embl_cds2 = np.nan

    if (genome_location_filename_1 is not None and
        genome_location_filename_2 is not None):

        genome_location_table_1 = pd.read_csv(genome_location_filename_1)
        genome_location_table_2 = pd.read_csv(genome_location_filename_2)

        if not genome_location_table_1.empty:
        # Number uniprot IDs with EMBL CDS that is not NA
<<<<<<< HEAD
            embl_cds1 = len(list(set(genome_location_table_1.uniprot_ac)))
        else: 
            embl_cds1 = np.nan

        if not genome_location_table_2.empty:
            embl_cds2 = len(list(set(genome_location_table_2.uniprot_ac)))
        else:
            embl_cds2 = np.nan

    else:
        embl_cds1 = np.nan
        embl_cds2 = np.nan
=======
        if "uniprot_ac" in genome_location_table_1.columns:
            embl_cds1 = len(list(set(genome_location_table_1.uniprot_ac)))
        if "uniprot_ac" in genome_location_table_2.columns:
            embl_cds2 = len(list(set(genome_location_table_2.uniprot_ac)))
>>>>>>> 09a6843e

    concatenation_data = [
        num_seqs_1,
        num_seqs_2,
        nonredundant_annotations_1,
        nonredundant_annotations_2,
        n_species_overlap,
        n_paralogs_1,
        n_paralogs_2,
        embl_cds1,
        embl_cds2,
    ]

    cols = [
        "num_seqs_1",
        "num_seqs_2",
        "num_nonred_species_1",
        "num_nonred_species_2",
        "num_species_overlap",
        "median_num_per_species_1",
        "median_num_per_species_2",
        "num_with_embl_cds_1",
        "num_with_embl_cds_2",
    ]

    # create dataframe and store
    data_df = pd.DataFrame(
        [concatenation_data], columns=cols
    )

    data_df.to_csv(outfile)


def genome_distance(**kwargs):
    """
    Protocol:

    Concatenate alignments based on genomic distance

    Parameters
    ----------
    Mandatory kwargs arguments:
        See list below in code where calling check_required

    Returns
    -------
    outcfg : dict
        Output configuration of the pipeline, including
        the following fields:

        * alignment_file
        * raw_alignment_file
        * focus_mode
        * focus_sequence
        * segments
        * frequencies_file
        * identities_file
        * num_sequences
        * num_sites
        * raw_focus_alignment_file
        * statistics_file

    """

    check_required(
        kwargs,
        [
            "prefix",
            "first_alignment_file", "second_alignment_file",
            "first_focus_sequence", "second_focus_sequence",
            "first_focus_mode", "second_focus_mode",
            "first_region_start", "second_region_start",
            "first_segments", "second_segments",
            "genome_distance_threshold",
            "first_genome_location_file",
            "second_genome_location_file",
            "first_annotation_file",
            "second_annotation_file"
        ]
    )

    prefix = kwargs["prefix"]

    # make sure input alignments exist
    verify_resources(
        "Input alignment does not exist",
        kwargs["first_alignment_file"], kwargs["second_alignment_file"]
    )

    verify_resources(
        "Genome location file does not exist",
        kwargs["first_genome_location_file"],
        kwargs["second_genome_location_file"]
    )

    # make sure output directory exists
    create_prefix_folders(prefix)

    # load the information for each monomer alignment
    alignment_1 = kwargs["first_alignment_file"]
    alignment_2 = kwargs["second_alignment_file"]

    genome_location_filename_1 = kwargs["first_genome_location_file"]
    genome_location_filename_2 = kwargs["second_genome_location_file"]

    gene_location_table_1 = pd.read_csv(genome_location_filename_1, header=0)
    gene_location_table_2 = pd.read_csv(genome_location_filename_2, header=0)

    # find all possible matches
    possible_partners = find_possible_partners(
        gene_location_table_1, gene_location_table_2
    )

    # find the best reciprocal matches
    id_pairing_unfiltered = best_reciprocal_matching(possible_partners)

    # filter best reciprocal matches by genome distance threshold
    if kwargs["genome_distance_threshold"]:
        distance_threshold = kwargs["genome_distance_threshold"]
        id_pairing = id_pairing_unfiltered.query("distance < @distance_threshold")
    else:
        id_pairing = id_pairing_unfiltered

    id_pairing.loc[:, "id_1"] = id_pairing.loc[:, "uniprot_id_1"]
    id_pairing.loc[:, "id_2"] = id_pairing.loc[:, "uniprot_id_2"]

    # filter for overlapping concatenation of same id
    if kwargs["forbid_overlapping_concatenation"]:
        id_pairing = remove_overlapping_ids(id_pairing)

    # write concatenated alignment with distance filtering
    # TODO: save monomer alignments?
    target_seq_id, target_seq_index, raw_ali, mon_ali_1, mon_ali_2 = \
        write_concatenated_alignment(
            id_pairing,
            alignment_1,
            alignment_2,
            kwargs["first_focus_sequence"],
            kwargs["second_focus_sequence"]
        )

    # save the alignment files
    raw_alignment_file = prefix + "_raw.fasta"
    with open(raw_alignment_file, "w") as of:
        raw_ali.write(of)

    mon_alignment_file_1 = prefix + "_monomer_1.fasta"
    with open(mon_alignment_file_1, "w") as of:
        mon_ali_1.write(of)

    mon_alignment_file_2 = prefix + "_monomer_2.fasta"
    with open(mon_alignment_file_2, "w") as of:
        mon_ali_2.write(of)

    # filter the alignment
    aln_outcfg, _ = modify_alignment(
        raw_ali,
        target_seq_index,
        target_seq_id,
        kwargs["first_region_start"],
        **kwargs
    )

    # make sure we return all the necessary information:
    # * alignment_file: final concatenated alignment that will go into plmc
    # * focus_sequence: this is the identifier of the concatenated target
    #   sequence which will be passed into plmc with -f
    outcfg = aln_outcfg
    outcfg["raw_alignment_file"] = raw_alignment_file
    outcfg["first_concatenated_monomer_alignment_file"] = mon_alignment_file_1
    outcfg["second_concatenated_monomer_alignment_file"] = mon_alignment_file_2
    outcfg["focus_sequence"] = target_seq_id

    # Update the segments
    outcfg = modify_complex_segments(outcfg, **kwargs)

    # Describe the statistics of the concatenation
    outcfg = _run_describe_concatenation(outcfg, **kwargs)

    # plot the genome distance distribution
    outcfg["distance_plot_file"] = prefix + "_distplot.pdf"
    plot_distance_distribution(id_pairing_unfiltered, outcfg["distance_plot_file"])

    # Correct the nubering in the frequencies file
    map_frequencies_file(outcfg["frequencies_file"], outcfg, **kwargs).to_csv(outcfg["frequencies_file"])

    return outcfg


def best_hit(**kwargs):
    """
    Protocol:

    Concatenate alignments based on the best hit
    to the focus sequence in each species

    Parameters
    ----------
    Mandatory kwargs arguments:
        See list below in code where calling check_required

    Returns
    -------
    outcfg : dict
        Output configuration of the pipeline, including
        the following fields:

        alignment_file
        raw_alignment_file
        focus_mode
        focus_sequence
        segments
        frequencies_file
        identities_file
        num_sequences
        num_sites
        raw_focus_alignment_file
        statistics_file
    """
    check_required(
        kwargs,
        [
            "prefix",
            "first_alignment_file", "second_alignment_file",
            "first_focus_sequence", "second_focus_sequence",
            "first_focus_mode", "second_focus_mode",
            "first_segments", "second_segments",
            "first_identities_file", "second_identities_file",
            "first_annotation_file", "second_annotation_file",
            "use_best_reciprocal", "paralog_identity_threshold",
            "forbid_overlapping_concatenation"
        ]
    )

    prefix = kwargs["prefix"]

    # make sure input alignments
    verify_resources(
        "Input alignment does not exist",
        kwargs["first_alignment_file"], kwargs["second_alignment_file"]
    )

    # make sure output directory exists
    create_prefix_folders(prefix)

    def _load_monomer_info(annotations_file, identities_file,
                           target_sequence, alignment_file,
                           use_best_reciprocal, identity_threshold):

        # read in annotation to a file and rename the appropriate column
        annotation_table = read_species_annotation_table(annotations_file)

        # read identity file
        similarities = pd.read_csv(identities_file)

        # create a pd.DataFrame containing the best hit in each organism
        most_similar_in_species = most_similar_by_organism(similarities, annotation_table)

        if use_best_reciprocal:
            paralogs = find_paralogs(
                target_sequence, annotation_table, similarities,
                identity_threshold
            )

            most_similar_in_species = filter_best_reciprocal(
                alignment_file, paralogs, most_similar_in_species
            )

        return most_similar_in_species

    # load the information about each monomer alignment
    most_similar_in_species_1 = _load_monomer_info(
        kwargs["first_annotation_file"],
        kwargs["first_identities_file"],
        kwargs["first_focus_sequence"],
        kwargs["first_alignment_file"],
        kwargs["use_best_reciprocal"],
        kwargs["paralog_identity_threshold"]
    )

    most_similar_in_species_2 = _load_monomer_info(
        kwargs["second_annotation_file"],
        kwargs["second_identities_file"],
        kwargs["second_focus_sequence"],
        kwargs["second_alignment_file"],
        kwargs["use_best_reciprocal"],
        kwargs["paralog_identity_threshold"]
    )

    # merge the two dataframes to get all species found in
    # both alignments
    species_intersection = most_similar_in_species_1.merge(
        most_similar_in_species_2,
        how="inner",  # takes the intersection
        on="species",  # merges on species identifiers
        suffixes=("_1", "_2")
    )

    # filter for overlapping concatenation of same id
    if kwargs["forbid_overlapping_concatenation"]:
        species_intersection = remove_overlapping_ids(species_intersection)

    # write concatenated alignment with distance filtering
    # TODO: save monomer alignments?
    target_seq_id, target_seq_index, raw_ali, mon_ali_1, mon_ali_2 = \
        write_concatenated_alignment(
            species_intersection,
            kwargs["first_alignment_file"],
            kwargs["second_alignment_file"],
            kwargs["first_focus_sequence"],
            kwargs["second_focus_sequence"]
        )

    # save the alignment files
    raw_alignment_file = prefix + "_raw.fasta"
    with open(raw_alignment_file, "w") as of:
        raw_ali.write(of)

    mon_alignment_file_1 = prefix + "_monomer_1.fasta"
    with open(mon_alignment_file_1, "w") as of:
        mon_ali_1.write(of)

    mon_alignment_file_2 = prefix + "_monomer_2.fasta"
    with open(mon_alignment_file_2, "w") as of:
        mon_ali_2.write(of)

    aln_outcfg, _ = modify_alignment(
        raw_ali,
        target_seq_index,
        target_seq_id,
        kwargs["first_region_start"],
        **kwargs
    )

    # remap the

    # make sure we return all the necessary information:
    # * alignment_file: final concatenated alignment that will go into plmc
    # * focus_sequence: this is the identifier of the concatenated target
    #   sequence which will be passed into plmc with -f
    outcfg = aln_outcfg
    outcfg["raw_alignment_file"] = raw_alignment_file
    outcfg["first_concatenated_monomer_alignment_file"] = mon_alignment_file_1
    outcfg["second_concatenated_monomer_alignment_file"] = mon_alignment_file_2
    outcfg["focus_sequence"] = target_seq_id

    # Update the segments
    outcfg = modify_complex_segments(outcfg, **kwargs)

    # Describe the statistics of the concatenation
    outcfg = _run_describe_concatenation(outcfg, **kwargs)

    # Correct the nubering in the frequencies file
    map_frequencies_file(outcfg["frequencies_file"], outcfg, **kwargs).to_csv(outcfg["frequencies_file"])

    return outcfg


# list of available EC inference protocols
PROTOCOLS = {
    # concatenate based on genomic distance ("operon-based")
    "genome_distance": genome_distance,

    # concatenate based on best hit per genome ("species")
    "best_hit": best_hit
}


def run(**kwargs):
    """
    Run alignment concatenation protocol

    Parameters
    ----------
    Mandatory kwargs arguments:
        protocol: concatenation protocol to run
        prefix: Output prefix for all generated files

    Returns
    -------
    outcfg : dict
        Output configuration of concatenation stage
        Dictionary with results in following fields:
        (in brackets: not mandatory)

        alignment_file
        raw_alignment_file
        focus_mode
        focus_sequence
        segments
        frequencies_file
        identities_file
        num_sequences
        num_sites
        raw_focus_alignment_file
        statistics_file

    """
    check_required(kwargs, ["protocol"])

    if kwargs["protocol"] not in PROTOCOLS:
        raise InvalidParameterError(
            "Invalid protocol selection: " +
            "{}. Valid protocols are: {}".format(
                kwargs["protocol"], ", ".join(PROTOCOLS.keys())
            )
        )

    return PROTOCOLS[kwargs["protocol"]](**kwargs)<|MERGE_RESOLUTION|>--- conflicted
+++ resolved
@@ -252,7 +252,6 @@
 
         if not genome_location_table_1.empty:
         # Number uniprot IDs with EMBL CDS that is not NA
-<<<<<<< HEAD
             embl_cds1 = len(list(set(genome_location_table_1.uniprot_ac)))
         else: 
             embl_cds1 = np.nan
@@ -265,12 +264,6 @@
     else:
         embl_cds1 = np.nan
         embl_cds2 = np.nan
-=======
-        if "uniprot_ac" in genome_location_table_1.columns:
-            embl_cds1 = len(list(set(genome_location_table_1.uniprot_ac)))
-        if "uniprot_ac" in genome_location_table_2.columns:
-            embl_cds2 = len(list(set(genome_location_table_2.uniprot_ac)))
->>>>>>> 09a6843e
 
     concatenation_data = [
         num_seqs_1,
