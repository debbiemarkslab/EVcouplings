"""
Protocols for matching putatively interacting sequences
in protein complexes to create a concatenated sequence
alignment

Authors:
  Anna G. Green
  Thomas A. Hopf
"""

from collections import Counter
import numpy as np
import pandas as pd

from evcouplings.couplings.mapping import Segment

from evcouplings.utils.config import (
    check_required, InvalidParameterError
)
from evcouplings.utils.system import (
    create_prefix_folders, verify_resources
)
from evcouplings.align.protocol import modify_alignment

from evcouplings.align.alignment import Alignment

from evcouplings.complex.alignment import (
    write_concatenated_alignment
)
from evcouplings.complex.distance import (
    find_possible_partners, best_reciprocal_matching,
    plot_distance_distribution, get_distance
)
from evcouplings.complex.similarity import (
    read_species_annotation_table,
    most_similar_by_organism,
    filter_best_reciprocal,
    find_paralogs
)
from evcouplings.couplings.mapping import (
<<<<<<< HEAD
    SegmentIndexMapper, Segment, map_positions
=======
    SegmentIndexMapper, Segment, segment_map_positions_single_column
>>>>>>> 4966de1f
)


def _split_annotation_string(string):
    id, annotation_str = string.split("/")
    region_start, region_end = annotation_str.split("-")
    return (id, int(region_start), int(region_end))


def remove_overlapping_ids(id_dataframe):
    """
    Removes pairs of ids that are from the same sequence
    and overlap by at least a certain amount

    Paramters
    ---------
    id_dataframe: pd.DataFrame
        contains columns id_1, id_2
    amount_overlap_allowed: int
        threshold of amount overlap allowed between two sequecnes

    Returns
    pd.Dataframe
    """
    temp_dataframe = id_dataframe.copy()

    id_strings = [_split_annotation_string(x) for x in temp_dataframe.id_1]
    temp_dataframe["id_string_1"], temp_dataframe["r_s_1"], temp_dataframe["r_e_1"] = \
        zip(*id_strings)

    id_strings = [_split_annotation_string(x) for x in temp_dataframe.id_2]
    temp_dataframe["id_string_2"], temp_dataframe["r_s_2"], temp_dataframe["r_e_2"] = \
        zip(*id_strings)

    temp_dataframe["overlap"] = None

    for idx, row in temp_dataframe.iterrows():
        temp_dataframe.loc[idx, "overlap"] = get_distance(
            (row["r_s_1"], row["r_e_1"]),
            (row["r_s_2"], row["r_e_2"])
        )

    to_keep = temp_dataframe.query("id_string_1 != id_string_2 or overlap > 0")

    return to_keep[id_dataframe.columns]

def modify_complex_segments(outcfg, **kwargs):
    """
    Modifies the output configuration so
    that the segments are correct for a
    concatenated alignment

    Parameters
    ----------
    outcfg : dict
        The output configuration

    Returns
    -------
    outcfg: dict
        The output configuration, with
        a new field called "segments"

    """
    def _modify_segments(seg_list, seg_prefix):
        # extract segments from list representation into objects
        segs = [
            Segment.from_list(s) for s in seg_list
        ]
        # update segment IDs
        for i, s in enumerate(segs, start=1):
            s.segment_id = "{}_{}".format(seg_prefix, i)

        return segs

    # merge segments - this allows to have more than one segment per
    # "monomer" alignment
    segments_1 = _modify_segments(kwargs["first_segments"], "A")
    segments_2 = _modify_segments(kwargs["second_segments"], "B")
    segments_complex = segments_1 + segments_2
    outcfg["segments"] = [s.to_list() for s in segments_complex]

    return outcfg

def map_frequencies_file(frequencies_file, outcfg, **kwargs):
    """
    Renumbers the frequencies file created in complex concatenation
    to be correctly indexed by segment numbers

    Parameters
    ----------
    frequencies_file: str
        path to the frequencies file to be renumbered
    outcfg : dict
        The output configuration

    """

    frequencies = pd.read_csv(frequencies_file)

    segments = [
        Segment.from_list(s) for s in outcfg["segments"]
    ]
    seg_mapper = SegmentIndexMapper(
        kwargs["first_focus_mode"], outcfg["region_start"], *segments
    )
<<<<<<< HEAD
    frequencies = map_positions(frequencies, seg_mapper, "i")
=======
    frequencies = segment_map_positions_single_column(frequencies, seg_mapper, "i")
>>>>>>> 4966de1f
    return frequencies


def _run_describe_concatenation(outcfg, **kwargs):
    """
    calculate some basic statistics on the concatenated alignment
    """
    prefix = kwargs["prefix"]
    outcfg["concatentation_statistics_file"] = prefix + "_concatenation_statistics.csv"
    describe_concatenation(
        kwargs["first_annotation_file"],
        kwargs["second_annotation_file"],
        kwargs["first_genome_location_file"],
        kwargs["second_genome_location_file"],
        outcfg["concatentation_statistics_file"]
    )
    return outcfg


def describe_concatenation(annotation_file_1, annotation_file_2,
                           genome_location_filename_1, genome_location_filename_2,
                           outfile):
    """
    Describes properties of concatenated alignment.

    Writes a csv with the following columns

    num_seqs_1 : number of sequences in the first monomer alignment
    num_seqs_2 : number of sequences in the second monomer alignment
    num_nonred_species_1 : number of unique species annotations in the
        first monomer alignment
    num_nonred_species_2 : number of unique species annotations in the
        second monomer alignment
    num_species_overlap: number of unique species found in both alignments
    median_num_per_species_1 : median number of paralogs per species in the
        first monomer alignmment
    median_num_per_species_2 : median number of paralogs per species in
        the second monomer alignment
    num_with_embl_cds_1 : number of IDs for which we found an EMBL CDS in the
        first monomer alignment (relevant to distance concatention only)
    num_with_embl_cds_2 : number of IDs for which we found an EMBL CDS in the
        first monomer alignment (relevant to distance concatention only)

    Parameters
    ----------
    annotation_file_1 : str
        Path to annotation.csv file for first monomer alignment
    annotation_file_2 : str
        Path to annotation.csv file for second monomer alignment
    genome_location_filename_1 : str
        Path to genome location mapping file for first alignment
    genome_location_filename_2 : str
        Path to genome location mapping file for second alignment
    outfile: str
        Path to output file
    """

    # load the annotations for each alignment
    # as a pd.DataFrame
    annotations_1 = read_species_annotation_table(
        annotation_file_1
    )
    species_1 = annotations_1.species.values

    annotations_2 = read_species_annotation_table(
        annotation_file_2
    )
    species_2 = annotations_2.species.values

    # calculate the number of sequences found in each alignment
    num_seqs_1 = len(annotations_1)
    num_seqs_2 = len(annotations_2)

    # calculate the number of species found in each alignment
    # where a species is defined as a unique OS or Tax annotation field
    nonredundant_annotations_1 = len(set(species_1))
    nonredundant_annotations_2 = len(set(species_2))

    # calculate the number of overlapping species
    species_overlap = list(
        set(species_1).intersection(set(species_2))
    )
    n_species_overlap = len(species_overlap)

    # calculate the median number of paralogs per species
    n_paralogs_1 = float(
        # counts the number of times each species occurs in the list
        # then takes the median
        np.median(list(Counter(species_1).values()))
    )

    n_paralogs_2 = float(
        np.median(list(Counter(species_2).values()))
    )

    # If the user provided genome location files, calculate the number
    # of ids for which we found an embl CDS. Default value is np.nan
    embl_cds1 = np.nan
    embl_cds2 = np.nan

    if (genome_location_filename_1 is not None and
        genome_location_filename_2 is not None):

        genome_location_table_1 = pd.read_csv(genome_location_filename_1)
        genome_location_table_2 = pd.read_csv(genome_location_filename_2)

        if not genome_location_table_1.empty:
        # Number uniprot IDs with EMBL CDS that is not NA
            embl_cds1 = len(list(set(genome_location_table_1.uniprot_ac)))
        else:
            embl_cds1 = np.nan

        if not genome_location_table_2.empty:
            embl_cds2 = len(list(set(genome_location_table_2.uniprot_ac)))
        else:
            embl_cds2 = np.nan

    else:
        embl_cds1 = np.nan
        embl_cds2 = np.nan

    concatenation_data = [
        num_seqs_1,
        num_seqs_2,
        nonredundant_annotations_1,
        nonredundant_annotations_2,
        n_species_overlap,
        n_paralogs_1,
        n_paralogs_2,
        embl_cds1,
        embl_cds2,
    ]

    cols = [
        "num_seqs_1",
        "num_seqs_2",
        "num_nonred_species_1",
        "num_nonred_species_2",
        "num_species_overlap",
        "median_num_per_species_1",
        "median_num_per_species_2",
        "num_with_embl_cds_1",
        "num_with_embl_cds_2",
    ]

    # create dataframe and store
    data_df = pd.DataFrame(
        [concatenation_data], columns=cols
    )

    data_df.to_csv(outfile)


def genome_distance(**kwargs):
    """
    Protocol:

    Concatenate alignments based on genomic distance

    Parameters
    ----------
    Mandatory kwargs arguments:
        See list below in code where calling check_required

    Returns
    -------
    outcfg : dict
        Output configuration of the pipeline, including
        the following fields:

        * alignment_file
        * raw_alignment_file
        * focus_mode
        * focus_sequence
        * segments
        * frequencies_file
        * identities_file
        * num_sequences
        * num_sites
        * raw_focus_alignment_file
        * statistics_file

    """

    check_required(
        kwargs,
        [
            "prefix",
            "first_alignment_file", "second_alignment_file",
            "first_focus_sequence", "second_focus_sequence",
            "first_focus_mode", "second_focus_mode",
            "first_region_start", "second_region_start",
            "first_segments", "second_segments",
            "genome_distance_threshold",
            "first_genome_location_file",
            "second_genome_location_file",
            "first_annotation_file",
            "second_annotation_file"
        ]
    )

    prefix = kwargs["prefix"]

    # make sure input alignments exist
    verify_resources(
        "Input alignment does not exist",
        kwargs["first_alignment_file"], kwargs["second_alignment_file"]
    )

    verify_resources(
        "Genome location file does not exist",
        kwargs["first_genome_location_file"],
        kwargs["second_genome_location_file"]
    )

    # make sure output directory exists
    create_prefix_folders(prefix)

    # load the information for each monomer alignment
    alignment_1 = kwargs["first_alignment_file"]
    alignment_2 = kwargs["second_alignment_file"]

    genome_location_filename_1 = kwargs["first_genome_location_file"]
    genome_location_filename_2 = kwargs["second_genome_location_file"]

    gene_location_table_1 = pd.read_csv(genome_location_filename_1, header=0)
    gene_location_table_2 = pd.read_csv(genome_location_filename_2, header=0)

    # find all possible matches
    possible_partners = find_possible_partners(
        gene_location_table_1, gene_location_table_2
    )

    # find the best reciprocal matches
    id_pairing_unfiltered = best_reciprocal_matching(possible_partners)

    # filter best reciprocal matches by genome distance threshold
    if kwargs["genome_distance_threshold"]:
        distance_threshold = kwargs["genome_distance_threshold"]
        id_pairing = id_pairing_unfiltered.query("distance < @distance_threshold")
    else:
        id_pairing = id_pairing_unfiltered

    id_pairing.loc[:, "id_1"] = id_pairing.loc[:, "uniprot_id_1"]
    id_pairing.loc[:, "id_2"] = id_pairing.loc[:, "uniprot_id_2"]

    # filter for overlapping concatenation of same id
    if kwargs["forbid_overlapping_concatenation"]:
        id_pairing = remove_overlapping_ids(id_pairing)

    # write concatenated alignment with distance filtering
    # TODO: save monomer alignments?
    target_seq_id, target_seq_index, raw_ali, mon_ali_1, mon_ali_2 = \
        write_concatenated_alignment(
            id_pairing,
            alignment_1,
            alignment_2,
            kwargs["first_focus_sequence"],
            kwargs["second_focus_sequence"]
        )

    # save the alignment files
    raw_alignment_file = prefix + "_raw.fasta"
    with open(raw_alignment_file, "w") as of:
        raw_ali.write(of)

    mon_alignment_file_1 = prefix + "_monomer_1.fasta"
    with open(mon_alignment_file_1, "w") as of:
        mon_ali_1.write(of)

    mon_alignment_file_2 = prefix + "_monomer_2.fasta"
    with open(mon_alignment_file_2, "w") as of:
        mon_ali_2.write(of)

    # filter the alignment
    aln_outcfg, _ = modify_alignment(
        raw_ali,
        target_seq_index,
        target_seq_id,
        kwargs["first_region_start"],
        **kwargs
    )

    # make sure we return all the necessary information:
    # * alignment_file: final concatenated alignment that will go into plmc
    # * focus_sequence: this is the identifier of the concatenated target
    #   sequence which will be passed into plmc with -f
    outcfg = aln_outcfg
    outcfg["raw_alignment_file"] = raw_alignment_file
    outcfg["first_concatenated_monomer_alignment_file"] = mon_alignment_file_1
    outcfg["second_concatenated_monomer_alignment_file"] = mon_alignment_file_2
    outcfg["focus_sequence"] = target_seq_id

    # Update the segments
    outcfg = modify_complex_segments(outcfg, **kwargs)

    # Describe the statistics of the concatenation
    outcfg = _run_describe_concatenation(outcfg, **kwargs)

    # plot the genome distance distribution
    outcfg["distance_plot_file"] = prefix + "_distplot.pdf"
    plot_distance_distribution(id_pairing_unfiltered, outcfg["distance_plot_file"])

    # Correct the nubering in the frequencies file
    map_frequencies_file(outcfg["frequencies_file"], outcfg, **kwargs).to_csv(outcfg["frequencies_file"])

    return outcfg


def best_hit(**kwargs):
    """
    Protocol:

    Concatenate alignments based on the best hit
    to the focus sequence in each species

    Parameters
    ----------
    Mandatory kwargs arguments:
        See list below in code where calling check_required

    Returns
    -------
    outcfg : dict
        Output configuration of the pipeline, including
        the following fields:

        alignment_file
        raw_alignment_file
        focus_mode
        focus_sequence
        segments
        frequencies_file
        identities_file
        num_sequences
        num_sites
        raw_focus_alignment_file
        statistics_file
    """
    check_required(
        kwargs,
        [
            "prefix",
            "first_alignment_file", "second_alignment_file",
            "first_focus_sequence", "second_focus_sequence",
            "first_focus_mode", "second_focus_mode",
            "first_segments", "second_segments",
            "first_identities_file", "second_identities_file",
            "first_annotation_file", "second_annotation_file",
            "use_best_reciprocal", "paralog_identity_threshold",
            "forbid_overlapping_concatenation"
        ]
    )

    prefix = kwargs["prefix"]

    # make sure input alignments
    verify_resources(
        "Input alignment does not exist",
        kwargs["first_alignment_file"], kwargs["second_alignment_file"]
    )

    # make sure output directory exists
    create_prefix_folders(prefix)

    def _load_monomer_info(annotations_file, identities_file,
                           target_sequence, alignment_file,
                           use_best_reciprocal, identity_threshold):

        # read in annotation to a file and rename the appropriate column
        annotation_table = read_species_annotation_table(annotations_file)

        # read identity file
        similarities = pd.read_csv(identities_file)

        # create a pd.DataFrame containing the best hit in each organism
        most_similar_in_species = most_similar_by_organism(similarities, annotation_table)

        if use_best_reciprocal:
            paralogs = find_paralogs(
                target_sequence, annotation_table, similarities,
                identity_threshold
            )

            most_similar_in_species = filter_best_reciprocal(
                alignment_file, paralogs, most_similar_in_species
            )

        return most_similar_in_species

    # load the information about each monomer alignment
    most_similar_in_species_1 = _load_monomer_info(
        kwargs["first_annotation_file"],
        kwargs["first_identities_file"],
        kwargs["first_focus_sequence"],
        kwargs["first_alignment_file"],
        kwargs["use_best_reciprocal"],
        kwargs["paralog_identity_threshold"]
    )

    most_similar_in_species_2 = _load_monomer_info(
        kwargs["second_annotation_file"],
        kwargs["second_identities_file"],
        kwargs["second_focus_sequence"],
        kwargs["second_alignment_file"],
        kwargs["use_best_reciprocal"],
        kwargs["paralog_identity_threshold"]
    )

    # merge the two dataframes to get all species found in
    # both alignments
    species_intersection = most_similar_in_species_1.merge(
        most_similar_in_species_2,
        how="inner",  # takes the intersection
        on="species",  # merges on species identifiers
        suffixes=("_1", "_2")
    )

    # filter for overlapping concatenation of same id
    if kwargs["forbid_overlapping_concatenation"]:
        species_intersection = remove_overlapping_ids(species_intersection)

    # write concatenated alignment with distance filtering
    # TODO: save monomer alignments?
    target_seq_id, target_seq_index, raw_ali, mon_ali_1, mon_ali_2 = \
        write_concatenated_alignment(
            species_intersection,
            kwargs["first_alignment_file"],
            kwargs["second_alignment_file"],
            kwargs["first_focus_sequence"],
            kwargs["second_focus_sequence"]
        )

    # save the alignment files
    raw_alignment_file = prefix + "_raw.fasta"
    with open(raw_alignment_file, "w") as of:
        raw_ali.write(of)

    mon_alignment_file_1 = prefix + "_monomer_1.fasta"
    with open(mon_alignment_file_1, "w") as of:
        mon_ali_1.write(of)

    mon_alignment_file_2 = prefix + "_monomer_2.fasta"
    with open(mon_alignment_file_2, "w") as of:
        mon_ali_2.write(of)

    aln_outcfg, _ = modify_alignment(
        raw_ali,
        target_seq_index,
        target_seq_id,
        kwargs["first_region_start"],
        **kwargs
    )

    # remap the

    # make sure we return all the necessary information:
    # * alignment_file: final concatenated alignment that will go into plmc
    # * focus_sequence: this is the identifier of the concatenated target
    #   sequence which will be passed into plmc with -f
    outcfg = aln_outcfg
    outcfg["raw_alignment_file"] = raw_alignment_file
    outcfg["first_concatenated_monomer_alignment_file"] = mon_alignment_file_1
    outcfg["second_concatenated_monomer_alignment_file"] = mon_alignment_file_2
    outcfg["focus_sequence"] = target_seq_id

    # Update the segments
    outcfg = modify_complex_segments(outcfg, **kwargs)

    # Describe the statistics of the concatenation
    outcfg = _run_describe_concatenation(outcfg, **kwargs)

    # Correct the nubering in the frequencies file
    map_frequencies_file(outcfg["frequencies_file"], outcfg, **kwargs).to_csv(outcfg["frequencies_file"])

    return outcfg


# list of available EC inference protocols
PROTOCOLS = {
    # concatenate based on genomic distance ("operon-based")
    "genome_distance": genome_distance,

    # concatenate based on best hit per genome ("species")
    "best_hit": best_hit,

}


def run(**kwargs):
    """
    Run alignment concatenation protocol

    Parameters
    ----------
    Mandatory kwargs arguments:
        protocol: concatenation protocol to run
        prefix: Output prefix for all generated files

    Returns
    -------
    outcfg : dict
        Output configuration of concatenation stage
        Dictionary with results in following fields:
        (in brackets: not mandatory)

        alignment_file
        raw_alignment_file
        focus_mode
        focus_sequence
        segments
        frequencies_file
        identities_file
        num_sequences
        num_sites
        raw_focus_alignment_file
        statistics_file

    """
    check_required(kwargs, ["protocol"])

    if kwargs["protocol"] not in PROTOCOLS:
        raise InvalidParameterError(
            "Invalid protocol selection: " +
            "{}. Valid protocols are: {}".format(
                kwargs["protocol"], ", ".join(PROTOCOLS.keys())
            )
        )

    return PROTOCOLS[kwargs["protocol"]](**kwargs)<|MERGE_RESOLUTION|>--- conflicted
+++ resolved
@@ -38,11 +38,7 @@
     find_paralogs
 )
 from evcouplings.couplings.mapping import (
-<<<<<<< HEAD
-    SegmentIndexMapper, Segment, map_positions
-=======
     SegmentIndexMapper, Segment, segment_map_positions_single_column
->>>>>>> 4966de1f
 )
 
 
@@ -149,11 +145,7 @@
     seg_mapper = SegmentIndexMapper(
         kwargs["first_focus_mode"], outcfg["region_start"], *segments
     )
-<<<<<<< HEAD
-    frequencies = map_positions(frequencies, seg_mapper, "i")
-=======
     frequencies = segment_map_positions_single_column(frequencies, seg_mapper, "i")
->>>>>>> 4966de1f
     return frequencies
 
 
