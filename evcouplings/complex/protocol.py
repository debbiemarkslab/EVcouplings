"""
Protocols for matching putatively interacting sequences
in protein complexes to create a concatenated sequence
alignment

Authors:
  Anna G. Green
  Thomas A. Hopf
"""

from collections import Counter
import numpy as np
import pandas as pd

from evcouplings.couplings.mapping import Segment

from evcouplings.utils.config import (
    check_required, InvalidParameterError
)
from evcouplings.utils.system import (
    create_prefix_folders, verify_resources
)
from evcouplings.align.protocol import modify_alignment
from evcouplings.align import (
    parse_header
)

from evcouplings.complex.alignment import (
    write_concatenated_alignment
)
from evcouplings.complex.distance import (
    find_possible_partners, best_reciprocal_matching,
    plot_distance_distribution
)
from evcouplings.complex.similarity import (
    read_species_annotation_table,
    most_similar_by_organism,
    filter_best_reciprocal,
    find_paralogs
)

def modify_complex_segments(outcfg, **kwargs):
    """
    Modifies the output configuration so
    that the segments are correct for a
    concatenated alignment

    Parameters
    ----------
    outcfg : dict
        The output configuration

    Returns
    -------
    outcfg: dict
        The output configuration, with
        a new field called "segments"

    """
    def _modify_segments(seg_list, seg_prefix):
        # extract segments from list representation into objects
        segs = [
            Segment.from_list(s) for s in seg_list
        ]
        # update segment IDs
        for i, s in enumerate(segs, start=1):
            s.segment_id = "{}_{}".format(seg_prefix, i)

        return segs

    # merge segments - this allows to have more than one segment per
    # "monomer" alignment
    segments_1 = _modify_segments(kwargs["first_segments"], "A")
    segments_2 = _modify_segments(kwargs["second_segments"], "B")
    segments_complex = segments_1 + segments_2
    outcfg["segments"] = [s.to_list() for s in segments_complex]

    return outcfg

def _run_describe_concatenation(outcfg, **kwargs):
    """
    calculate some basic statistics on the concatenated alignment
    """
    prefix = kwargs["prefix"]
    outcfg["concatentation_statistics_file"] = prefix + "_concatenation_statistics.csv"
    describe_concatenation(
        kwargs["first_annotation_file"],
        kwargs["second_annotation_file"],
        kwargs["first_genome_location_file"],
        kwargs["second_genome_location_file"],
        outcfg["concatentation_statistics_file"]
    )
    return outcfg


def describe_concatenation(annotation_file_1, annotation_file_2,
                           genome_location_filename_1, genome_location_filename_2,
                           outfile):
    """
    Describes properties of concatenated alignment. 

    Writes a csv with the following columns

    num_seqs_1 : number of sequences in the first monomer alignment
    num_seqs_2 : number of sequences in the second monomer alignment
    num_nonred_species_1 : number of unique species annotations in the 
        first monomer alignment
    num_nonred_species_2 : number of unique species annotations in the 
        second monomer alignment
    num_species_overlap: number of unique species found in both alignments
    median_num_per_species_1 : median number of paralogs per species in the 
        first monomer alignmment
    median_num_per_species_2 : median number of paralogs per species in 
        the second monomer alignment
    num_with_embl_cds_1 : number of IDs for which we found an EMBL CDS in the 
        first monomer alignment (relevant to distance concatention only)
    num_with_embl_cds_2 : number of IDs for which we found an EMBL CDS in the 
        first monomer alignment (relevant to distance concatention only)
    
    Parameters
    ----------
    annotation_file_1 : str
        Path to annotation.csv file for first monomer alignment
    annotation_file_2 : str
        Path to annotation.csv file for second monomer alignment
    genome_location_filename_1 : str
        Path to genome location mapping file for first alignment
    genome_location_filename_2 : str
        Path to genome location mapping file for second alignment
    outfile: str
        Path to output file
    """

    # load the annotations for each alignment
    # as a pd.DataFrame
    annotations_1 = read_species_annotation_table(
        annotation_file_1
    )
    species_1 = annotations_1.species.values

    annotations_2 = read_species_annotation_table(
        annotation_file_2
    )
    species_2 = annotations_2.species.values
    
    # calculate the number of sequences found in each alignment
    num_seqs_1 = len(annotations_1)
    num_seqs_2 = len(annotations_2)
    
    # calculate the number of species found in each alignment
    # where a species is defined as a unique OS or Tax annotation field
    nonredundant_annotations_1 = len(set(species_1))
    nonredundant_annotations_2 = len(set(species_2))

    # calculate the number of overlapping species
    species_overlap = list(
        set(species_1).intersection(set(species_2))
    )
    n_species_overlap = len(species_overlap)
    
    # calculate the median number of paralogs per species
    n_paralogs_1 = float(
        # counts the number of times each species occurs in the list
        # then takes the median
        np.median(list(Counter(species_1).values()))
    )

    n_paralogs_2 = float(
        np.median(list(Counter(species_2).values()))
    )
    
    # If the user provided genome location files, calculate the number
    # of ids for which we found an embl CDS
    if genome_location_filename_1 is not None and \
    genome_location_filename_2 is not None:

        genome_location_table_1 = pd.read_csv(genome_location_filename_1)
        genome_location_table_2 = pd.read_csv(genome_location_filename_2)

        if not genome_location_table_1.empty:
        # Number uniprot IDs with EMBL CDS that is not NA
            embl_cds1 = len(list(set(genome_location_table_1.uniprot_ac)))
        else: 
            embl_cds1 = np.nan

        if not genome_location_table_2.empty:
            embl_cds2 = len(list(set(genome_location_table_2.uniprot_ac)))
        else:
            embl_cds2 = np.nan

    else:
        embl_cds1 = np.nan
        embl_cds2 = np.nan

    concatenation_data = [
        num_seqs_1,
        num_seqs_2,
        nonredundant_annotations_1,
        nonredundant_annotations_2,
        n_species_overlap,
        n_paralogs_1,
        n_paralogs_2,
        embl_cds1,
        embl_cds2,
    ]
    
    cols = [
        "num_seqs_1",
        "num_seqs_2",
        "num_nonred_species_1",
        "num_nonred_species_2",
        "num_species_overlap",
        "median_num_per_species_1",
        "median_num_per_species_2",
        "num_with_embl_cds_1",
        "num_with_embl_cds_2",
    ]

    # create dataframe and store
    data_df = pd.DataFrame(
        [concatenation_data], columns=cols
    )

    data_df.to_csv(outfile)


def genome_distance(**kwargs):
    """
    Protocol:

    Concatenate alignments based on genomic distance

    Parameters
    ----------
    Mandatory kwargs arguments:
        See list below in code where calling check_required

    Returns
    -------
    outcfg : dict
        Output configuration of the pipeline, including
        the following fields:

        * alignment_file
        * raw_alignment_file
        * focus_mode
        * focus_sequence
        * segments
        * frequencies_file
        * identities_file
        * num_sequences
        * num_sites
        * raw_focus_alignment_file
        * statistics_file

    """

    def _assure_no_overlap(dataframe, pair_identical_ids):
        original_columns = list(dataframe.columns)
        print(len(dataframe))
        dataframe["id_base_1"] = [parse_header(x)[0] for x in dataframe.uniprot_id_1]
        dataframe["start_1"] = [parse_header(x)[1] for x in dataframe.uniprot_id_1]
        dataframe["end_1"] = [parse_header(x)[2] for x in dataframe.uniprot_id_1]
        dataframe["id_base_2"] = [parse_header(x)[0] for x in dataframe.uniprot_id_2]
        dataframe["start_2"] = [parse_header(x)[1] for x in dataframe.uniprot_id_2]
        dataframe["end_2"] = [parse_header(x)[2] for x in dataframe.uniprot_id_2]

        if pair_identical_ids:
            # remove ids that are identical and overlap
            filtered_df = dataframe.query(
                "id_base_1 != id_base_2 or (end_1 =< start_2 or end_2 =< start_1)"
            )

        else:
            # remove identical ids
            filtered_df = dataframe.query("id_base_1 != id_base_2")
        print(len(filtered_df))
        return filtered_df[original_columns]

    check_required(
        kwargs,
        [
            "prefix",
            "first_alignment_file", "second_alignment_file",
            "first_focus_sequence", "second_focus_sequence",
            "first_focus_mode", "second_focus_mode",
            "first_region_start", "second_region_start",
            "first_segments", "second_segments",
            "genome_distance_threshold",
            "first_genome_location_file",
            "second_genome_location_file",
<<<<<<< HEAD
            "pair_identical_ids"
=======
            "first_annotation_file",
            "second_annotation_file"
>>>>>>> 854cba28
        ]
    )

    prefix = kwargs["prefix"]

    # make sure input alignments exist
    verify_resources(
        "Input alignment does not exist",
        kwargs["first_alignment_file"], kwargs["second_alignment_file"]
    )

    verify_resources(
        "Genome location file does not exist",
        kwargs["first_genome_location_file"],
        kwargs["second_genome_location_file"]
    )

    # make sure output directory exists
    create_prefix_folders(prefix)

    # load the information for each monomer alignment
    alignment_1 = kwargs["first_alignment_file"]
    alignment_2 = kwargs["second_alignment_file"]

    genome_location_filename_1 = kwargs["first_genome_location_file"]
    genome_location_filename_2 = kwargs["second_genome_location_file"]

    gene_location_table_1 = pd.read_csv(genome_location_filename_1, header=0)
    gene_location_table_2 = pd.read_csv(genome_location_filename_2, header=0)

    # find all possible matches
    possible_partners = find_possible_partners(
        gene_location_table_1, gene_location_table_2
    )

    # remove ids/regions with overlapping region
    possible_partners = _assure_no_overlap(
        possible_partners, kwargs["pair_identical_ids"]
    )

    # find the best reciprocal matches
    id_pairing_unfiltered = best_reciprocal_matching(possible_partners)

    # filter best reciprocal matches by genome distance threshold
    if kwargs["genome_distance_threshold"]:
        distance_threshold = kwargs["genome_distance_threshold"]
        id_pairing = id_pairing_unfiltered.query("distance < @distance_threshold")
    else:
        id_pairing = id_pairing_unfiltered

    id_pairing.loc[:, "id_1"] = id_pairing.loc[:, "uniprot_id_1"]
    id_pairing.loc[:, "id_2"] = id_pairing.loc[:, "uniprot_id_2"]

    # write concatenated alignment with distance filtering
    # TODO: save monomer alignments?
    target_seq_id, target_seq_index, raw_ali, mon_ali_1, mon_ali_2 = \
        write_concatenated_alignment(
            id_pairing,
            alignment_1,
            alignment_2,
            kwargs["first_focus_sequence"],
            kwargs["second_focus_sequence"]
        )

    # save the alignment files
    raw_alignment_file = prefix + "_raw.fasta"
    with open(raw_alignment_file, "w") as of:
        raw_ali.write(of)

    mon_alignment_file_1 = prefix + "_monomer_1.fasta"
    with open(mon_alignment_file_1, "w") as of:
        mon_ali_1.write(of)   

    mon_alignment_file_2 = prefix + "_monomer_2.fasta"
    with open(mon_alignment_file_2, "w") as of:
        mon_ali_2.write(of)   

    # filter the alignment
    aln_outcfg, _ = modify_alignment(
        raw_ali,
        target_seq_index,
        target_seq_id,
        kwargs["first_region_start"],
        **kwargs
    )

    # make sure we return all the necessary information:
    # * alignment_file: final concatenated alignment that will go into plmc
    # * focus_sequence: this is the identifier of the concatenated target
    #   sequence which will be passed into plmc with -f
    outcfg = aln_outcfg
    outcfg["raw_alignment_file"] = raw_alignment_file
    outcfg["first_concatenated_monomer_alignment_file"] = mon_alignment_file_1
    outcfg["second_concatenated_monomer_alignment_file"] = mon_alignment_file_2
    outcfg["focus_sequence"] = target_seq_id

    # Update the segments
    outcfg = modify_complex_segments(outcfg, **kwargs)

    # Describe the statistics of the concatenation
    outcfg = _run_describe_concatenation(outcfg, **kwargs)

    # plot the genome distance distribution
    outcfg["distance_plot_file"] = prefix + "_distplot.pdf"
    plot_distance_distribution(id_pairing_unfiltered, outcfg["distance_plot_file"])

    return outcfg


def best_hit(**kwargs):
    """
    Protocol:

    Concatenate alignments based on the best hit 
    to the focus sequence in each species

    Parameters
    ----------
    Mandatory kwargs arguments:
        See list below in code where calling check_required

    Returns
    -------
    outcfg : dict
        Output configuration of the pipeline, including
        the following fields:

        alignment_file
        raw_alignment_file
        focus_mode
        focus_sequence
        segments
        frequencies_file
        identities_file
        num_sequences
        num_sites
        raw_focus_alignment_file
        statistics_file
    """
    check_required(
        kwargs,
        [
            "prefix",
            "first_alignment_file", "second_alignment_file",
            "first_focus_sequence", "second_focus_sequence",
            "first_focus_mode", "second_focus_mode",
            "first_segments", "second_segments",
            "first_identities_file", "second_identities_file",
            "first_annotation_file", "second_annotation_file",
            "use_best_reciprocal", "paralog_identity_threshold"
        ]
    )

    prefix = kwargs["prefix"]

    # make sure input alignments
    verify_resources(
        "Input alignment does not exist",
        kwargs["first_alignment_file"], kwargs["second_alignment_file"]
    )

    # make sure output directory exists
    create_prefix_folders(prefix)

    def _load_monomer_info(annotations_file, identities_file,
                           target_sequence, alignment_file,
                           use_best_reciprocal, identity_threshold):

        # read in annotation to a file and rename the appropriate column
        annotation_table = read_species_annotation_table(annotations_file)

        # read identity file
        similarities = pd.read_csv(identities_file)

        # create a pd.DataFrame containing the best hit in each organism
        most_similar_in_species = most_similar_by_organism(similarities, annotation_table)

        if use_best_reciprocal:
            paralogs = find_paralogs(
                target_sequence, annotation_table, similarities,
                identity_threshold
            )

            most_similar_in_species = filter_best_reciprocal(
                alignment_file, paralogs, most_similar_in_species
            )

        return most_similar_in_species

    # load the information about each monomer alignment
    most_similar_in_species_1 = _load_monomer_info(
        kwargs["first_annotation_file"],
        kwargs["first_identities_file"],
        kwargs["first_focus_sequence"],
        kwargs["first_alignment_file"],
        kwargs["use_best_reciprocal"],
        kwargs["paralog_identity_threshold"]
    )

    most_similar_in_species_2 = _load_monomer_info(
        kwargs["second_annotation_file"],
        kwargs["second_identities_file"],
        kwargs["second_focus_sequence"],
        kwargs["second_alignment_file"],
        kwargs["use_best_reciprocal"],
        kwargs["paralog_identity_threshold"]
    )

    # merge the two dataframes to get all species found in 
    # both alignments
    species_intersection = most_similar_in_species_1.merge(
        most_similar_in_species_2,
        how="inner",  # takes the intersection
        on="species",  # merges on species identifiers
        suffixes=("_1", "_2")
    )

    # write concatenated alignment with distance filtering
    # TODO: save monomer alignments?
    target_seq_id, target_seq_index, raw_ali, mon_ali_1, mon_ali_2 = \
        write_concatenated_alignment(
            species_intersection,
            kwargs["first_alignment_file"],
            kwargs["second_alignment_file"],
            kwargs["first_focus_sequence"],
            kwargs["second_focus_sequence"]
        )

    # save the alignment files
    raw_alignment_file = prefix + "_raw.fasta"
    with open(raw_alignment_file, "w") as of:
        raw_ali.write(of)

    mon_alignment_file_1 = prefix + "_monomer_1.fasta"
    with open(mon_alignment_file_1, "w") as of:
        mon_ali_1.write(of)

    mon_alignment_file_2 = prefix + "_monomer_2.fasta"
    with open(mon_alignment_file_2, "w") as of:
        mon_ali_2.write(of)

    aln_outcfg, _ = modify_alignment(
        raw_ali,
        target_seq_index,
        target_seq_id,
        kwargs["first_region_start"],
        **kwargs
    )

    # make sure we return all the necessary information:
    # * alignment_file: final concatenated alignment that will go into plmc
    # * focus_sequence: this is the identifier of the concatenated target
    #   sequence which will be passed into plmc with -f
    outcfg = aln_outcfg
    outcfg["raw_alignment_file"] = raw_alignment_file
    outcfg["first_concatenated_monomer_alignment_file"] = mon_alignment_file_1
    outcfg["second_concatenated_monomer_alignment_file"] = mon_alignment_file_2
    outcfg["focus_sequence"] = target_seq_id

    # Update the segments
    outcfg = modify_complex_segments(outcfg, **kwargs)

    # Describe the statistics of the concatenation
    outcfg = _run_describe_concatenation(outcfg, **kwargs)

    return outcfg


# list of available EC inference protocols
PROTOCOLS = {
    # concatenate based on genomic distance ("operon-based")
    "genome_distance": genome_distance,

    # concatenate based on best hit per genome ("species")
    "best_hit": best_hit
}


def run(**kwargs):
    """
    Run alignment concatenation protocol

    Parameters
    ----------
    Mandatory kwargs arguments:
        protocol: concatenation protocol to run
        prefix: Output prefix for all generated files

    Returns
    -------
    outcfg : dict
        Output configuration of concatenation stage
        Dictionary with results in following fields:
        (in brackets: not mandatory)

        alignment_file
        raw_alignment_file
        focus_mode
        focus_sequence
        segments
        frequencies_file
        identities_file
        num_sequences
        num_sites
        raw_focus_alignment_file
        statistics_file

    """
    check_required(kwargs, ["protocol"])

    if kwargs["protocol"] not in PROTOCOLS:
        raise InvalidParameterError(
            "Invalid protocol selection: " +
            "{}. Valid protocols are: {}".format(
                kwargs["protocol"], ", ".join(PROTOCOLS.keys())
            )
        )

    return PROTOCOLS[kwargs["protocol"]](**kwargs)<|MERGE_RESOLUTION|>--- conflicted
+++ resolved
@@ -289,12 +289,8 @@
             "genome_distance_threshold",
             "first_genome_location_file",
             "second_genome_location_file",
-<<<<<<< HEAD
-            "pair_identical_ids"
-=======
             "first_annotation_file",
             "second_annotation_file"
->>>>>>> 854cba28
         ]
     )
 
